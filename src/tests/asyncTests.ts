/*
 * Copyright (c) 2021, salesforce.com, inc.
 * All rights reserved.
 * Licensed under the BSD 3-Clause license.
 * For full license text, see LICENSE.txt file in the repo root or https://opensource.org/licenses/BSD-3-Clause
 */

import {
  AuthInfo,
  Connection,
  Logger,
  LoggerLevel,
  PollingClient
} from '@salesforce/core';
import { CancellationToken, Progress } from '../common';
import { nls } from '../i18n';
import { AsyncTestRun, StreamingClient } from '../streaming';
import {
  elapsedTime,
  formatStartTime,
  getCurrentTime,
  HeapMonitor
} from '../utils';
import { formatTestErrors, getDiagnostic } from './diagnosticUtil';
import {
  ApexTestProgressValue,
  ApexTestQueueItem,
  ApexTestQueueItemRecord,
  ApexTestQueueItemStatus,
  ApexTestResult,
  ApexTestResultDataRaw,
  ApexTestResultOutcome,
  ApexTestRunResult,
  ApexTestRunResultStatus,
  AsyncTestArrayConfiguration,
  AsyncTestConfiguration,
  TestResult,
  TestResultRaw,
  TestRunIdResult,
  FlowTestResult,
  ApexTestResultRecord
} from './types';
import {
  calculatePercentage,
  getJsonIndent,
  transformTestResult,
  queryAll,
  calculateCodeCoverage
} from './utils';
import * as util from 'util';
import { QUERY_RECORD_LIMIT } from './constants';
import { CodeCoverage } from './codeCoverage';
import { isValidTestRunID } from '../narrowing';
import { Duration } from '@salesforce/kit';
import { createWriteStream } from 'node:fs';
import { pipeline } from 'node:stream/promises';
import * as os from 'node:os';
import path from 'path';
import fs from 'node:fs/promises';

import { JsonStreamStringify } from 'json-stream-stringify';

/**
 * Standalone function for writing async test results to file - easier to test
 */
export const writeAsyncResultsToFile = async (
  formattedResults: TestResult,
  runId: string
): Promise<void> => {
  const rawResultsPath = path.join(os.tmpdir(), runId, 'rawResults.json');
  await fs.mkdir(path.dirname(rawResultsPath), { recursive: true });
  const writeStream = createWriteStream(
    path.join(os.tmpdir(), runId, 'rawResults.json')
  );
  const stringifyStream = bfj.stringify(formattedResults, {
    bufferLength: getBufferSize(),
    iterables: 'ignore',
    space: getJsonIndent()
  });
  return await pipeline(stringifyStream, writeStream);
};

const finishedStatuses = [
  ApexTestRunResultStatus.Aborted,
  ApexTestRunResultStatus.Failed,
  ApexTestRunResultStatus.Completed,
  ApexTestRunResultStatus.Passed,
  ApexTestRunResultStatus.Skipped
];

const MIN_VERSION_TO_SUPPORT_TEST_SETUP_METHODS = 61.0;
const POLLING_FREQUENCY = Duration.milliseconds(100);
const POLLING_TIMEOUT = Duration.hours(4);

export class AsyncTests {
  public readonly connection: Connection;
  private readonly codecoverage: CodeCoverage;
  private readonly logger: Logger;

  constructor(connection: Connection) {
    this.connection = connection;
    this.codecoverage = new CodeCoverage(this.connection);
    this.logger = Logger.childFromRoot('AsyncTests');
  }

  /**
   * Asynchronous Test Runs
   * @param options test options
   * @param codeCoverage should report code coverage
   * @param exitOnTestRunId should not wait for test run to complete, return test run id immediately
   * @param progress progress reporter
   * @param token cancellation token
   * @param timeout Duration to wait before returning a TestRunIdResult. If the polling client times out,
   *                the method will return the test run ID so you can retrieve results later.
   */
  @elapsedTime()
  public async runTests(
    options: AsyncTestConfiguration | AsyncTestArrayConfiguration,
    codeCoverage = false,
    exitOnTestRunId = false,
    progress?: Progress<ApexTestProgressValue>,
    token?: CancellationToken,
    timeout?: Duration
  ): Promise<TestResult | TestRunIdResult> {
    HeapMonitor.getInstance().checkHeapSize('asyncTests.runTests');
    let testRunId: string;

    try {
      testRunId = await this.getTestRunRequestAction(options)();

      if (exitOnTestRunId) {
        return { testRunId };
      }

      if (token?.isCancellationRequested) {
        return null;
      }

      const pollingClient = await PollingClient.create({
        poll: async (): Promise<{
          completed: boolean;
          payload: ApexTestQueueItem;
        }> => {
          if (token?.isCancellationRequested) {
            await this.abortTestRun(testRunId, progress);
            return {
              completed: true,
              payload: {
                done: true,
                totalSize: 0,
                records: []
              }
            };
          }

          progress?.report({
            type: 'PollingClientProgress',
            value: 'pollingProcessingTestRun',
            message: nls.localize('pollingProcessingTestRun', testRunId),
            testRunId
          });

          const hasTestSetupTimeField = await this.supportsTestSetupFeature();
          const testRunSummaryQuery = hasTestSetupTimeField
            ? `SELECT AsyncApexJobId, Status, ClassesCompleted, ClassesEnqueued, MethodsEnqueued, StartTime, EndTime, TestTime, TestSetupTime, UserId FROM ApexTestRunResult WHERE AsyncApexJobId = '${testRunId}'`
            : `SELECT AsyncApexJobId, Status, ClassesCompleted, ClassesEnqueued, MethodsEnqueued, StartTime, EndTime, TestTime, UserId FROM ApexTestRunResult WHERE AsyncApexJobId = '${testRunId}'`;

          // Query for test run summary first to check overall status
          const testRunSummary =
            await this.connection.tooling.query<ApexTestRunResult>(
              testRunSummaryQuery
            );

          if (
            !testRunSummary ||
            !testRunSummary.records ||
            testRunSummary.records.length === 0
          ) {
            throw new Error(
              `No test run summary found for test run ID: ${testRunId}`
            );
          }

          const summary = testRunSummary.records[0];
          const isCompleted = finishedStatuses.includes(summary.Status);

          // Query queue items to get detailed status
          const queryResult =
            await this.connection.tooling.query<ApexTestQueueItemRecord>(
              `SELECT Id, Status, ApexClassId, TestRunResultId, ParentJobId FROM ApexTestQueueItem WHERE ParentJobId = '${testRunId}'`
            );

          if (!queryResult.records || queryResult.records.length === 0) {
            throw new Error(
              `No test queue items found for test run ID: ${testRunId}`
            );
          }

          const queueItem: ApexTestQueueItem = {
            done: isCompleted,
            totalSize: queryResult.records.length,
            records: queryResult.records.map((record) => ({
              Id: record.Id,
              Status: record.Status,
              ApexClassId: record.ApexClassId,
              TestRunResultId: record.TestRunResultId
            }))
          };

          return {
            completed: isCompleted,
            payload: queueItem
          };
        },
        frequency: POLLING_FREQUENCY,
        timeout: timeout ?? POLLING_TIMEOUT
      });

      const queueItem = (await pollingClient.subscribe()) as ApexTestQueueItem;
      const runResult = await this.checkRunStatus(testRunId);

      const formattedResults = await this.formatAsyncResults(
        { runId: testRunId, queueItem },
        getCurrentTime(),
        codeCoverage,
        runResult.testRunSummary,
        progress
      );

      await this.writeResultsToFile(formattedResults, testRunId);
      return formattedResults;
    } catch (e) {
      // If it's a PollingClientTimeout, return the test run ID so results can be retrieved later
      if (e.name === 'PollingClientTimeout') {
        this.logger.debug(
          `Polling client timed out for test run ${testRunId}. Returning test run ID for later result retrieval.`
        );

        // Log the proper 'apex get test' command for the user to run later
        const username = this.connection.getUsername();
        this.logger.info(
          nls.localize('runTestReportCommand', [testRunId, username])
        );

        return { testRunId };
      }
      throw formatTestErrors(e);
    } finally {
      HeapMonitor.getInstance().checkHeapSize('asyncTests.runTests');
    }
  }

  private async writeResultsToFile(
    formattedResults: TestResult,
    runId: string
  ): Promise<void> {
    HeapMonitor.getInstance().checkHeapSize('asyncTests.writeResultsToFile');
    try {
      if (this.logger.shouldLog(LoggerLevel.DEBUG)) {
        await writeAsyncResultsToFile(formattedResults, runId);
        this.logger.debug(
          `Raw results written to: ${path.join(os.tmpdir(), runId, 'rawResults.json')}`
        );
<<<<<<< HEAD
        this.logger.debug(`Raw results written to: ${writeStream.path}`);
        const stringifyStream = new JsonStreamStringify(
          formattedResults,
          null,
          getJsonIndent()
        );
        return await pipeline(stringifyStream, writeStream);
=======
>>>>>>> e4ea66fa
      }
    } finally {
      HeapMonitor.getInstance().checkHeapSize('asyncTests.writeResultsToFile');
    }
  }

  /**
   * Report Asynchronous Test Run Results
   * @param testRunId test run id
   * @param codeCoverage should report code coverages
   * @param token cancellation token
   */
  @elapsedTime()
  public async reportAsyncResults(
    testRunId: string,
    codeCoverage = false,
    token?: CancellationToken
  ): Promise<TestResult> {
    HeapMonitor.getInstance().checkHeapSize('asyncTests.reportAsyncResults');
    try {
      const sClient = new StreamingClient(this.connection);
      await sClient.init();
      await sClient.handshake();
      let queueItem: ApexTestQueueItem;
      let runResult = await this.checkRunStatus(testRunId);

      if (runResult.testsComplete) {
        queueItem = await sClient.handler(undefined, testRunId);
      } else {
        queueItem = (
          (await sClient.subscribe(undefined, testRunId)) as AsyncTestRun
        ).queueItem;
        runResult = await this.checkRunStatus(testRunId);
      }

      token?.onCancellationRequested(async () => {
        sClient.disconnect();
      });

      if (token?.isCancellationRequested) {
        return null;
      }

      const formattedResults = await this.formatAsyncResults(
        { queueItem, runId: testRunId },
        getCurrentTime(),
        codeCoverage,
        runResult.testRunSummary
      );

      await this.writeResultsToFile(formattedResults, testRunId);

      return formattedResults;
    } catch (e) {
      throw formatTestErrors(e);
    } finally {
      HeapMonitor.getInstance().checkHeapSize('asyncTests.reportAsyncResults');
    }
  }

  @elapsedTime()
  public async checkRunStatus(
    testRunId: string,
    progress?: Progress<ApexTestProgressValue>
  ): Promise<{
    testsComplete: boolean;
    testRunSummary: ApexTestRunResult;
  }> {
    if (!isValidTestRunID(testRunId)) {
      throw new Error(nls.localize('invalidTestRunIdErr', testRunId));
    }
    const hasTestSetupTimeField = await this.supportsTestSetupFeature();

    const fields = [
      'AsyncApexJobId',
      'Status',
      'ClassesCompleted',
      'ClassesEnqueued',
      'MethodsEnqueued',
      'StartTime',
      'EndTime',
      'TestTime',
      ...(hasTestSetupTimeField ? ['TestSetupTime'] : []),
      'UserId'
    ];
    const testRunSummaryQuery = `SELECT ${fields.join(', ')} FROM ApexTestRunResult WHERE AsyncApexJobId = '${testRunId}'`;

    progress?.report({
      type: 'FormatTestResultProgress',
      value: 'retrievingTestRunSummary',
      message: nls.localize('retrievingTestRunSummary')
    });

    try {
      const connection = await this.defineApiVersion();
      const testRunSummaryResults =
        await connection.tooling.query<ApexTestRunResult>(testRunSummaryQuery);

      if (!testRunSummaryResults?.records) {
        // If test run was aborted, return a dummy summary
        if (progress?.report) {
          return {
            testsComplete: true,
            testRunSummary: {
              AsyncApexJobId: testRunId,
              Status: ApexTestRunResultStatus.Aborted,
              StartTime: new Date().toISOString(),
              TestTime: 0,
              UserId: ''
            } as ApexTestRunResult
          };
        }
        throw new Error(
          `No test run summary found for test run ID: ${testRunId}. The test run may have been deleted or expired.`
        );
      }

      if (testRunSummaryResults.records.length > 1) {
        throw new Error(
          `Multiple test run summaries found for test run ID: ${testRunId}. This is unexpected and may indicate a data integrity issue.`
        );
      }

      return {
        testsComplete: finishedStatuses.includes(
          testRunSummaryResults.records[0].Status
        ),
        testRunSummary: testRunSummaryResults.records[0]
      };
    } catch (e) {
      if (e.message.includes('The requested resource does not exist')) {
        throw new Error(
          `Test run with ID ${testRunId} does not exist. The test run may have been deleted, expired, or never created successfully.`
        );
      }
      throw new Error(nls.localize('noTestResultSummary', testRunId));
    }
  }

  /**
   * Format the results of a completed asynchronous test run
   * @param asyncRunResult TestQueueItem and RunId for an async run
   * @param commandStartTime start time for the async test run
   * @param codeCoverage should report code coverages
   * @param testRunSummary test run summary
   * @param progress progress reporter
   * @returns
   */
  @elapsedTime()
  public async formatAsyncResults(
    asyncRunResult: AsyncTestRun,
    commandStartTime: number,
    codeCoverage = false,
    testRunSummary: ApexTestRunResult,
    progress?: Progress<ApexTestProgressValue>
  ): Promise<TestResult> {
    HeapMonitor.getInstance().checkHeapSize('asyncTests.formatAsyncResults');
    try {
      const apexTestResults = await this.getAsyncTestResults(
        asyncRunResult.queueItem
      );
      const { apexTestClassIdSet, testResults, globalTests } =
        await this.buildAsyncTestResults(apexTestResults);

      let outcome = testRunSummary.Status;
      if (globalTests.failed > 0) {
        outcome = ApexTestRunResultStatus.Failed;
      } else if (globalTests.passed === 0) {
        outcome = ApexTestRunResultStatus.Skipped;
      } else if (testRunSummary.Status === ApexTestRunResultStatus.Completed) {
        outcome = ApexTestRunResultStatus.Passed;
      }

      const rawResult: TestResultRaw = {
        summary: {
          outcome,
          testsRan: testResults.length,
          passing: globalTests.passed,
          failing: globalTests.failed,
          skipped: globalTests.skipped,
          passRate: calculatePercentage(globalTests.passed, testResults.length),
          failRate: calculatePercentage(globalTests.failed, testResults.length),
          skipRate: calculatePercentage(
            globalTests.skipped,
            testResults.length
          ),
          testStartTime: formatStartTime(testRunSummary.StartTime, 'ISO'),
          testSetupTimeInMs: testRunSummary.TestSetupTime,
          testExecutionTimeInMs: testRunSummary.TestTime ?? 0,
          testTotalTimeInMs: testRunSummary.TestTime ?? 0,
          commandTimeInMs: getCurrentTime() - commandStartTime,
          hostname: this.connection.instanceUrl,
          orgId: this.connection.getAuthInfoFields().orgId,
          username: this.connection.getUsername(),
          testRunId: asyncRunResult.runId,
          userId: testRunSummary.UserId
        },
        tests: testResults
      };

      await calculateCodeCoverage(
        this.codecoverage,
        codeCoverage,
        apexTestClassIdSet,
        rawResult,
        true,
        progress
      );
      return transformTestResult(rawResult);
    } finally {
      HeapMonitor.getInstance().checkHeapSize('asyncTests.formatAsyncResults');
    }
  }

  @elapsedTime()
  public async getAsyncTestResults(
    testQueueResult: ApexTestQueueItem
  ): Promise<ApexTestResult[]> {
    HeapMonitor.getInstance().checkHeapSize('asyncTests.getAsyncTestResults');
    const hasIsTestSetupField = await this.supportsTestSetupFeature();
    try {
      const resultIds = testQueueResult.records.map((record) => record.Id);
      const isFlowRunTest = await this.isJobIdForFlowTestRun(resultIds[0]);
      const testResultQuery = isFlowRunTest
        ? `SELECT Id, ApexTestQueueItemId, Result, TestStartDateTime,TestEndDateTime, FlowTest.DeveloperName, FlowDefinition.DeveloperName, FlowDefinition.NamespacePrefix FROM FlowTestResult WHERE ApexTestQueueItemId IN (%s)`
        : hasIsTestSetupField
          ? `SELECT Id, QueueItemId, StackTrace, Message, RunTime, TestTimestamp, AsyncApexJobId, MethodName, Outcome, ApexLogId, IsTestSetup, ApexClass.Id, ApexClass.Name, ApexClass.NamespacePrefix FROM ApexTestResult WHERE QueueItemId IN (%s)`
          : `SELECT Id, QueueItemId, StackTrace, Message, RunTime, TestTimestamp, AsyncApexJobId, MethodName, Outcome, ApexLogId, ApexClass.Id, ApexClass.Name, ApexClass.NamespacePrefix FROM ApexTestResult WHERE QueueItemId IN (%s)`;

      // iterate thru ids, create query with id, & compare query length to char limit
      const queries: string[] = [];
      for (let i = 0; i < resultIds.length; i += QUERY_RECORD_LIMIT) {
        const recordSet: string[] = resultIds
          .slice(i, i + QUERY_RECORD_LIMIT)
          .map((id) => `'${id}'`);
        const query: string = util.format(testResultQuery, recordSet.join(','));
        queries.push(query);
      }
      const connection = await this.defineApiVersion();
      const queryPromises = queries.map(async (query) =>
        queryAll(connection, query, true)
      );
      const testResults = await Promise.all(queryPromises);
      if (isFlowRunTest) {
        return this.convertFlowTestResult(testResults as FlowTestResult[]);
      }
      return testResults as ApexTestResult[];
    } finally {
      HeapMonitor.getInstance().checkHeapSize('asyncTests.getAsyncTestResults');
    }
  }
  /**
   * @returns Convert FlowTest result to ApexTestResult type
   */

  private convertFlowTestResult(
    flowtestResults: FlowTestResult[]
  ): ApexTestResult[] {
    return flowtestResults.map((flowtestResult) => {
      const tmpRecords: ApexTestResultRecord[] = flowtestResult.records.map(
        (record) => ({
          Id: record.Id,
          QueueItemId: record.ApexTestQueueItemId,
          StackTrace: '', // Default value
          Message: '', // Default value
          AsyncApexJobId: record.ApexTestQueueItemId, // Assuming this maps from ApexTestQueueItem
          MethodName: record.FlowTest.DeveloperName,
          Outcome: record.Result,
          ApexLogId: '', // Default value
          IsTestSetup: false,
          ApexClass: {
            Id: record.ApexTestQueueItemId,
            Name: record.FlowDefinition.DeveloperName,
            NamespacePrefix: record.FlowDefinition.NamespacePrefix,
            FullName: record.FlowDefinition.NamespacePrefix
              ? `${record.FlowDefinition.NamespacePrefix}.${record.FlowTest.DeveloperName}`
              : record.FlowTest.DeveloperName
          },
          RunTime: Number.isNaN(Number(record.TestEndDateTime))
            ? 0
            : Number(record.TestEndDateTime) - Number(record.TestStartDateTime)
              ? 0
              : Number(record.TestStartDateTime), // Default value, replace with actual runtime if available
          TestTimestamp: record.TestStartDateTime
        })
      );

      return {
        done: flowtestResult.done,
        totalSize: tmpRecords.length,
        records: tmpRecords
      };
    });
  }

  @elapsedTime()
  private async buildAsyncTestResults(
    apexTestResults: ApexTestResult[]
  ): Promise<{
    apexTestClassIdSet: Set<string>;
    testResults: ApexTestResultDataRaw[];
    globalTests: {
      passed: number;
      skipped: number;
      failed: number;
    };
  }> {
    HeapMonitor.getInstance().checkHeapSize('asyncTests.buildAsyncTestResults');
    try {
      const apexTestClassIdSet = new Set<string>();
      let passed = 0;
      let failed = 0;
      let skipped = 0;

      // Iterate over test results, format and add them as results.tests
      const testResults: ApexTestResultDataRaw[] = [];
      for (const result of apexTestResults) {
        result.records.forEach((item) => {
          switch (item.Outcome) {
            case ApexTestResultOutcome.Pass:
              passed++;
              break;
            case ApexTestResultOutcome.Fail:
            case ApexTestResultOutcome.CompileFail:
              failed++;
              break;
            case ApexTestResultOutcome.Skip:
              skipped++;
              break;
          }

          apexTestClassIdSet.add(item.ApexClass.Id);
          // Can only query the FullName field if a single record is returned, so manually build the field
          item.ApexClass.FullName = item.ApexClass.NamespacePrefix
            ? `${item.ApexClass.NamespacePrefix}.${item.ApexClass.Name}`
            : item.ApexClass.Name;

          const diagnostic =
            item.Message || item.StackTrace ? getDiagnostic(item) : null;

          testResults.push({
            id: item.Id,
            queueItemId: item.QueueItemId,
            stackTrace: item.StackTrace,
            message: item.Message,
            asyncApexJobId: item.AsyncApexJobId,
            methodName: item.MethodName,
            outcome: item.Outcome,
            apexLogId: item.ApexLogId,
            isTestSetup: item.IsTestSetup,
            apexClass: {
              id: item.ApexClass.Id,
              name: item.ApexClass.Name,
              namespacePrefix: item.ApexClass.NamespacePrefix,
              fullName: item.ApexClass.FullName
            },
            runTime: item.RunTime ?? 0,
            testTimestamp: item.TestTimestamp, // TODO: convert timestamp
            fullName: `${item.ApexClass.FullName}.${item.MethodName}`,
            ...(diagnostic ? { diagnostic } : {})
          });
        });
      }

      return {
        apexTestClassIdSet,
        testResults,
        globalTests: { passed, failed, skipped }
      };
    } finally {
      HeapMonitor.getInstance().checkHeapSize(
        'asyncTests.buildAsyncTestResults'
      );
    }
  }

  /**
   * Abort test run with test run id
   * @param testRunId
   * @param progress
   */
  public async abortTestRun(
    testRunId: string,
    progress?: Progress<ApexTestProgressValue>
  ): Promise<void> {
    progress?.report({
      type: 'AbortTestRunProgress',
      value: 'abortingTestRun',
      message: nls.localize('abortingTestRun', testRunId),
      testRunId
    });

    const testQueueItems =
      await this.connection.tooling.query<ApexTestQueueItemRecord>(
        `SELECT Id, Status FROM ApexTestQueueItem WHERE ParentJobId = '${testRunId}'`
      );

    for (const record of testQueueItems.records) {
      record.Status = ApexTestQueueItemStatus.Aborted;
    }
    await this.connection.tooling.update(
      'ApexTestQueueItem',
      testQueueItems.records
    );

    progress?.report({
      type: 'AbortTestRunProgress',
      value: 'abortingTestRunRequested',
      message: nls.localize('abortingTestRunRequested', testRunId),
      testRunId
    });
  }

  private getTestRunRequestAction(
    options: AsyncTestConfiguration | AsyncTestArrayConfiguration
  ): () => Promise<string> {
    return async (): Promise<string> => {
      const url = `${this.connection.tooling._baseUrl()}/runTestsAsynchronous`;

      try {
        const testRunId = await this.connection.tooling.request<string>({
          method: 'POST',
          url,
          body: JSON.stringify(options),
          headers: { 'content-type': 'application/json' }
        });
        return Promise.resolve(testRunId);
      } catch (e) {
        return Promise.reject(e);
      }
    };
  }

  /**
   * @returns A boolean indicating if the org's api version supports the test setup feature.
   */
  public async supportsTestSetupFeature(): Promise<boolean> {
    try {
      return (
        parseFloat(await this.connection.retrieveMaxApiVersion()) >=
        MIN_VERSION_TO_SUPPORT_TEST_SETUP_METHODS
      );
    } catch (e) {
      throw new Error(`Error retrieving max api version`);
    }
  }

  /**
   * @returns A boolean indicating if this is running FlowTest.
   */
  public async isJobIdForFlowTestRun(testRunId: string): Promise<boolean> {
    try {
      const testRunApexIdResults =
        await this.connection.tooling.query<ApexTestQueueItemRecord>(
          `SELECT ApexClassId FROM ApexTestQueueItem WHERE Id = '${testRunId}'`
        );
      return testRunApexIdResults.records.some(
        (record) => record.ApexClassId === null
      );
    } catch (e) {
      return false;
    }
  }

  /**
   * @returns A connection based on the current api version and the max api version.
   */
  public async defineApiVersion(): Promise<Connection> {
    const maxApiVersion = await this.connection.retrieveMaxApiVersion();

    if (
      parseFloat(this.connection.getApiVersion()) <
        MIN_VERSION_TO_SUPPORT_TEST_SETUP_METHODS &&
      this.supportsTestSetupFeature()
    ) {
      return await this.cloneConnectionWithNewVersion(maxApiVersion);
    }
    return this.connection;
  }

  /**
   * @returns A new connection similar to the current one but with a new api version.
   */
  public async cloneConnectionWithNewVersion(
    newVersion: string
  ): Promise<Connection> {
    try {
      const authInfo = await AuthInfo.create({
        username: this.connection.getUsername()
      });
      const newConn = await Connection.create({
        authInfo: authInfo,
        connectionOptions: {
          ...this.connection.getConnectionOptions(),
          version: newVersion
        }
      });
      return newConn;
    } catch (e) {
      throw new Error(
        `Error creating new connection with API version ${newVersion}: ${e.message}`
      );
    }
  }
}<|MERGE_RESOLUTION|>--- conflicted
+++ resolved
@@ -72,11 +72,11 @@
   const writeStream = createWriteStream(
     path.join(os.tmpdir(), runId, 'rawResults.json')
   );
-  const stringifyStream = bfj.stringify(formattedResults, {
-    bufferLength: getBufferSize(),
-    iterables: 'ignore',
-    space: getJsonIndent()
-  });
+  const stringifyStream = new JsonStreamStringify(
+    formattedResults,
+    null,
+    getJsonIndent()
+  );
   return await pipeline(stringifyStream, writeStream);
 };
 
@@ -261,16 +261,6 @@
         this.logger.debug(
           `Raw results written to: ${path.join(os.tmpdir(), runId, 'rawResults.json')}`
         );
-<<<<<<< HEAD
-        this.logger.debug(`Raw results written to: ${writeStream.path}`);
-        const stringifyStream = new JsonStreamStringify(
-          formattedResults,
-          null,
-          getJsonIndent()
-        );
-        return await pipeline(stringifyStream, writeStream);
-=======
->>>>>>> e4ea66fa
       }
     } finally {
       HeapMonitor.getInstance().checkHeapSize('asyncTests.writeResultsToFile');
