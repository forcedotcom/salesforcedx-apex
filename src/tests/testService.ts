/*
 * Copyright (c) 2020, salesforce.com, inc.
 * All rights reserved.
 * Licensed under the BSD 3-Clause license.
 * For full license text, see LICENSE.txt file in the repo root or https://opensource.org/licenses/BSD-3-Clause
 */
import { Connection } from '@salesforce/core';
import {
  ApexTestProgressValue,
  AsyncTestArrayConfiguration,
  AsyncTestConfiguration,
  NamespaceInfo,
  OutputDirConfig,
  ResultFormat,
  SyncTestConfiguration,
  TestItem,
  TestLevel,
  TestResult,
  TestRunIdResult,
  TestSuiteMembershipRecord
} from './types';
import { join } from 'path';
import { CancellationToken, Progress } from '../common';
import { nls } from '../i18n';
import { JUnitFormatTransformer, TapFormatTransformer } from '../reporters';
import { getBufferSize, getJsonIndent, queryNamespaces } from './utils';
import { AsyncTests } from './asyncTests';
import { SyncTests } from './syncTests';
import { formatTestErrors } from './diagnosticUtil';
import { QueryResult } from '../utils/types';
import { mkdir, writeFile } from 'node:fs/promises';
import { Readable, Writable } from 'node:stream';
import { TestResultStringifyStream } from '../streaming';
import { elapsedTime, HeapMonitor } from '../utils';
import { isTestResult, isValidApexClassID } from '../narrowing';
import { Duration } from '@salesforce/kit';
import { Transform } from 'stream';
import { pipeline } from 'node:stream/promises';
import { createWriteStream } from 'node:fs';

import { JsonStreamStringify } from 'json-stream-stringify';

/**
 * Standalone function for writing test result files - easier to test
 */
export const writeResultFiles = async (
  result: TestResult | TestRunIdResult,
  outputDirConfig: OutputDirConfig,
  codeCoverage = false,
  runPipeline: (
    readable: Readable,
    filePath: string,
    transform?: Transform
  ) => Promise<string>
): Promise<string[]> => {
  const filesWritten: string[] = [];
  const { dirPath, resultFormats, fileInfos } = outputDirConfig;

  if (
    resultFormats &&
    !resultFormats.every((format) => format in ResultFormat)
  ) {
    throw new Error(nls.localize('resultFormatErr'));
  }

  await mkdir(dirPath, { recursive: true });

  const testRunId = isTestResult(result)
    ? result.summary.testRunId
    : result.testRunId;

  try {
    await writeFile(join(dirPath, 'test-run-id.txt'), testRunId);
    filesWritten.push(join(dirPath, 'test-run-id.txt'));
  } catch (err) {
    console.error(`Error writing file: ${err}`);
  }

  if (resultFormats) {
    if (!isTestResult(result)) {
      throw new Error(nls.localize('runIdFormatErr'));
    }
    for (const format of resultFormats) {
      let filePath;
      let readable;
      switch (format) {
        case ResultFormat.json:
          filePath = join(
            dirPath,
            `test-result-${testRunId || 'default'}.json`
          );
          readable = TestResultStringifyStream.fromTestResult(result, {
            bufferSize: getBufferSize()
          });
          break;
        case ResultFormat.tap:
          filePath = join(dirPath, `test-result-${testRunId}-tap.txt`);
          readable = new TapFormatTransformer(result, undefined, {
            bufferSize: getBufferSize()
          });
          break;
        case ResultFormat.junit:
          filePath = join(
            dirPath,
            `test-result-${testRunId || 'default'}-junit.xml`
          );
          readable = new JUnitFormatTransformer(result, {
            bufferSize: getBufferSize()
          });
          break;
      }
      if (filePath && readable) {
        filesWritten.push(await runPipeline(readable, filePath));
      }
    }
  }

  if (codeCoverage) {
    if (!isTestResult(result)) {
      throw new Error(nls.localize('covIdFormatErr'));
    }
    const filePath = join(
      dirPath,
      `test-result-${testRunId}-codecoverage.json`
    );
    const c = result.tests
      .map((record) => record.perClassCoverage)
      .filter((pcc) => pcc?.length);
    filesWritten.push(
      await runPipeline(
        bfj.stringify(c, {
          bufferLength: getBufferSize(),
          iterables: 'ignore',
          space: getJsonIndent()
        }),
        filePath
      )
    );
  }

  if (fileInfos) {
    for (const fileInfo of fileInfos) {
      const filePath = join(dirPath, fileInfo.filename);
      const readable =
        typeof fileInfo.content === 'string'
          ? Readable.from([fileInfo.content])
          : bfj.stringify(fileInfo.content, {
              bufferLength: getBufferSize(),
              iterables: 'ignore',
              space: getJsonIndent()
            });
      filesWritten.push(await runPipeline(readable, filePath));
    }
  }

  return filesWritten;
};

export class TestService {
  private readonly connection: Connection;
  public readonly asyncService: AsyncTests;
  private readonly syncService: SyncTests;

  constructor(connection: Connection) {
    this.connection = connection;
    this.syncService = new SyncTests(connection);
    this.asyncService = new AsyncTests(connection);
  }

  /**
   * Retrieve all suites in org
   * @returns list of Suites in org
   */
  @elapsedTime()
  public async retrieveAllSuites(): Promise<
    { id: string; TestSuiteName: string }[]
  > {
    const testSuiteRecords = (await this.connection.tooling.query(
      `SELECT id, TestSuiteName FROM ApexTestSuite`
    )) as QueryResult<{ id: string; TestSuiteName: string }>;

    return testSuiteRecords.records;
  }

  @elapsedTime()
  private async retrieveSuiteId(
    suitename: string
  ): Promise<string | undefined> {
    const suiteResult = (await this.connection.tooling.query(
      `SELECT id FROM ApexTestSuite WHERE TestSuiteName = '${suitename}'`
    )) as QueryResult;

    if (suiteResult.records.length === 0) {
      return undefined;
    }
    return suiteResult.records[0].Id;
  }

  /**
   * Retrive the ids for the given suites
   * @param suitenames names of suites
   * @returns Ids associated with each suite
   */
  @elapsedTime()
  private async getOrCreateSuiteIds(suitenames: string[]): Promise<string[]> {
    const suiteIds = suitenames.map(async (suite) => {
      const suiteId = await this.retrieveSuiteId(suite);

      if (suiteId === undefined) {
        const result = (await this.connection.tooling.create('ApexTestSuite', {
          TestSuiteName: suite
        })) as { id: string };
        return result.id;
      }
      return suiteId;
    });
    return await Promise.all(suiteIds);
  }

  /**
   * Retrieves the test classes in a given suite
   * @param suitename name of suite
   * @param suiteId id of suite
   * @returns list of test classes in the suite
   */
  @elapsedTime()
  public async getTestsInSuite(
    suitename?: string,
    suiteId?: string
  ): Promise<TestSuiteMembershipRecord[]> {
    if (suitename === undefined && suiteId === undefined) {
      throw new Error(nls.localize('suitenameErr'));
    }

    if (suitename) {
      suiteId = await this.retrieveSuiteId(suitename);
      if (suiteId === undefined) {
        throw new Error(nls.localize('missingSuiteErr'));
      }
    }
    const classRecords = (await this.connection.tooling.query(
      `SELECT ApexClassId FROM TestSuiteMembership WHERE ApexTestSuiteId = '${suiteId}'`
    )) as QueryResult<TestSuiteMembershipRecord>;

    return classRecords.records;
  }

  /**
   * Returns the associated Ids for each given Apex class
   * @param testClasses list of Apex class names
   * @returns the associated ids for each Apex class
   */
  @elapsedTime()
  public async getApexClassIds(testClasses: string[]): Promise<string[]> {
    const classIds = testClasses.map(async (testClass) => {
      const apexClass = (await this.connection.tooling.query(
        `SELECT id, name FROM ApexClass WHERE Name = '${testClass}'`
      )) as QueryResult;
      if (apexClass.records.length === 0) {
        throw new Error(nls.localize('missingTestClassErr', testClass));
      }
      return apexClass.records[0].Id;
    });
    return await Promise.all(classIds);
  }

  /**
   * Builds a test suite with the given test classes. Creates the test suite if it doesn't exist already
   * @param suitename name of suite
   * @param testClasses
   */
  @elapsedTime()
  public async buildSuite(
    suitename: string,
    testClasses: string[]
  ): Promise<void> {
    const testSuiteId = (await this.getOrCreateSuiteIds([suitename]))[0];

    const classesInSuite = await this.getTestsInSuite(undefined, testSuiteId);
    const testClassIds = await this.getApexClassIds(testClasses);

    await Promise.all(
      testClassIds.map(async (classId) => {
        const existingClass = classesInSuite.filter(
          (rec) => rec.ApexClassId === classId
        );

        const testClass = testClasses[testClassIds.indexOf(classId)];
        if (existingClass.length > 0) {
          console.log(nls.localize('testSuiteMsg', [testClass, suitename]));
        } else {
          await this.connection.tooling.create('TestSuiteMembership', {
            ApexClassId: classId,
            ApexTestSuiteId: testSuiteId
          });
          console.log(nls.localize('classSuiteMsg', [testClass, suitename]));
        }
      })
    );
  }

  /**
   * Synchronous Test Runs
   * @param options Synchronous Test Runs configuration
   * @param codeCoverage should report code coverage
   * @param token cancellation token
   */
  @elapsedTime()
  public async runTestSynchronous(
    options: SyncTestConfiguration,
    codeCoverage = false,
    token?: CancellationToken
  ): Promise<TestResult | TestRunIdResult> {
    HeapMonitor.getInstance().startMonitoring();
    try {
      return await this.syncService.runTests(options, codeCoverage, token);
    } finally {
      HeapMonitor.getInstance().stopMonitoring();
    }
  }

  /**
   * Asynchronous Test Runs
   * @param options test options
   * @param codeCoverage should report code coverage
   * @param immediatelyReturn should not wait for test run to complete, return test run id immediately
   * @param progress progress reporter
   * @param token cancellation token
   * @param timeout
   */
  @elapsedTime()
  public async runTestAsynchronous(
    options: AsyncTestConfiguration | AsyncTestArrayConfiguration,
    codeCoverage = false,
    immediatelyReturn = false,
    progress?: Progress<ApexTestProgressValue>,
    token?: CancellationToken,
    timeout?: Duration
  ): Promise<TestResult | TestRunIdResult> {
    HeapMonitor.getInstance().startMonitoring();
    try {
      return await this.asyncService.runTests(
        options,
        codeCoverage,
        immediatelyReturn,
        progress,
        token,
        timeout
      );
    } finally {
      HeapMonitor.getInstance().stopMonitoring();
    }
  }

  /**
   * Report Asynchronous Test Run Results
   * @param testRunId test run id
   * @param codeCoverage should report code coverages
   * @param token cancellation token
   */
  @elapsedTime()
  public async reportAsyncResults(
    testRunId: string,
    codeCoverage = false,
    token?: CancellationToken
  ): Promise<TestResult> {
    HeapMonitor.getInstance().startMonitoring();
    try {
      return await this.asyncService.reportAsyncResults(
        testRunId,
        codeCoverage,
        token
      );
    } finally {
      HeapMonitor.getInstance().stopMonitoring();
    }
  }

  /**
   *
   * @param result test result
   * @param outputDirConfig config for result files
   * @param codeCoverage should report code coverage
   * @returns list of result files created
   */
  @elapsedTime()
  public async writeResultFiles(
    result: TestResult | TestRunIdResult,
    outputDirConfig: OutputDirConfig,
    codeCoverage = false
  ): Promise<string[]> {
    HeapMonitor.getInstance().startMonitoring();
    HeapMonitor.getInstance().checkHeapSize('testService.writeResultFiles');
    try {
<<<<<<< HEAD
      const filesWritten: string[] = [];
      const { dirPath, resultFormats, fileInfos } = outputDirConfig;

      if (
        resultFormats &&
        !resultFormats.every((format) => format in ResultFormat)
      ) {
        throw new Error(nls.localize('resultFormatErr'));
      }

      await mkdir(dirPath, { recursive: true });

      const testRunId = isTestResult(result)
        ? result.summary.testRunId
        : result.testRunId;

      try {
        await writeFile(join(dirPath, 'test-run-id.txt'), testRunId);
        filesWritten.push(join(dirPath, 'test-run-id.txt'));
      } catch (err) {
        console.error(`Error writing file: ${err}`);
      }

      if (resultFormats) {
        if (!isTestResult(result)) {
          throw new Error(nls.localize('runIdFormatErr'));
        }
        for (const format of resultFormats) {
          let filePath;
          let readable;
          switch (format) {
            case ResultFormat.json:
              filePath = join(
                dirPath,
                `test-result-${testRunId || 'default'}.json`
              );
              readable = TestResultStringifyStream.fromTestResult(result, {
                bufferSize: getBufferSize()
              });
              break;
            case ResultFormat.tap:
              filePath = join(dirPath, `test-result-${testRunId}-tap.txt`);
              readable = new TapFormatTransformer(result, undefined, {
                bufferSize: getBufferSize()
              });
              break;
            case ResultFormat.junit:
              filePath = join(
                dirPath,
                `test-result-${testRunId || 'default'}-junit.xml`
              );
              readable = new JUnitFormatTransformer(result, {
                bufferSize: getBufferSize()
              });
              break;
          }
          if (filePath && readable) {
            filesWritten.push(await this.runPipeline(readable, filePath));
          }
        }
      }

      if (codeCoverage) {
        if (!isTestResult(result)) {
          throw new Error(nls.localize('covIdFormatErr'));
        }
        const filePath = join(
          dirPath,
          `test-result-${testRunId}-codecoverage.json`
        );
        const c = result.tests
          .map((record) => record.perClassCoverage)
          .filter((pcc) => pcc?.length);
        filesWritten.push(
          await this.runPipeline(
            new JsonStreamStringify(c, null, getJsonIndent()),
            filePath
          )
        );
      }

      if (fileInfos) {
        for (const fileInfo of fileInfos) {
          const filePath = join(dirPath, fileInfo.filename);
          const readable =
            typeof fileInfo.content === 'string'
              ? Readable.from([fileInfo.content])
              : new JsonStreamStringify(
                  fileInfo.content,
                  null,
                  getJsonIndent()
                );
          filesWritten.push(await this.runPipeline(readable, filePath));
        }
      }

      return filesWritten;
=======
      return await writeResultFiles(
        result,
        outputDirConfig,
        codeCoverage,
        this.runPipeline.bind(this)
      );
>>>>>>> e4ea66fa
    } finally {
      HeapMonitor.getInstance().checkHeapSize('testService.writeResultFiles');
      HeapMonitor.getInstance().stopMonitoring();
    }
  }

  // utils to build test run payloads that may contain namespaces
  @elapsedTime()
  public async buildSyncPayload(
    testLevel: TestLevel,
    tests?: string,
    classnames?: string,
    category?: string
  ): Promise<SyncTestConfiguration> {
    try {
      if (tests) {
        let payload;
        if (this.isFlowTest(category)) {
          payload = await this.buildTestPayloadForFlow(tests);
        } else {
          payload = await this.buildTestPayload(tests);
        }
        const classes = payload.tests
          ?.filter((testItem) => testItem.className)
          .map((testItem) => testItem.className);
        if (new Set(classes).size !== 1) {
          throw new Error(nls.localize('syncClassErr'));
        }
        return payload;
      } else if (classnames) {
        if (this.isFlowTest(category)) {
          const payload = await this.buildClassPayloadForFlow(classnames);
          const classes = (payload.tests || [])
            .filter((testItem) => testItem.className)
            .map((testItem) => testItem.className);
          if (new Set(classes).size !== 1) {
            throw new Error(nls.localize('syncClassErr'));
          }
          return payload;
        } else {
          const prop = isValidApexClassID(classnames) ? 'classId' : 'className';
          return {
            tests: [{ [prop]: classnames }],
            testLevel
          };
        }
      }
      throw new Error(nls.localize('payloadErr'));
    } catch (e) {
      throw formatTestErrors(e);
    }
  }

  @elapsedTime()
  public async buildAsyncPayload(
    testLevel: TestLevel,
    tests?: string,
    classNames?: string,
    suiteNames?: string,
    category?: string
  ): Promise<AsyncTestConfiguration | AsyncTestArrayConfiguration> {
    try {
      if (tests) {
        if (this.isFlowTest(category)) {
          return (await this.buildTestPayloadForFlow(
            tests
          )) as AsyncTestArrayConfiguration;
        } else {
          return (await this.buildTestPayload(
            tests
          )) as AsyncTestArrayConfiguration;
        }
      } else if (classNames) {
        if (this.isFlowTest(category)) {
          return await this.buildClassPayloadForFlow(classNames);
        } else {
          return await this.buildAsyncClassPayload(classNames);
        }
      } else {
        if (this.isFlowTest(category)) {
          return {
            suiteNames,
            testLevel,
            category
          };
        }
        return {
          suiteNames,
          testLevel
        };
      }
    } catch (e) {
      throw formatTestErrors(e);
    }
  }

  @elapsedTime()
  private async buildAsyncClassPayload(
    classNames: string
  ): Promise<AsyncTestArrayConfiguration> {
    const classNameArray = classNames.split(',') as string[];
    const classItems = classNameArray.map((item) => {
      const classParts = item.split('.');
      if (classParts.length > 1) {
        return { className: `${classParts[0]}.${classParts[1]}` };
      }
      const prop = isValidApexClassID(item) ? 'classId' : 'className';
      return { [prop]: item } as TestItem;
    });
    return { tests: classItems, testLevel: TestLevel.RunSpecifiedTests };
  }

  @elapsedTime()
  private async buildClassPayloadForFlow(
    classNames: string
  ): Promise<AsyncTestArrayConfiguration> {
    const classNameArray = classNames.split(',') as string[];
    const classItems = classNameArray.map(
      (item) => ({ className: item }) as TestItem
    );
    return { tests: classItems, testLevel: TestLevel.RunSpecifiedTests };
  }

  @elapsedTime()
  private async buildTestPayload(
    testNames: string
  ): Promise<AsyncTestArrayConfiguration | SyncTestConfiguration> {
    const testNameArray = testNames.split(',');
    const testItems: TestItem[] = [];
    const classes: string[] = [];
    let namespaceInfos: NamespaceInfo[];

    for (const test of testNameArray) {
      if (test.indexOf('.') > 0) {
        const testParts = test.split('.');
        if (testParts.length === 3) {
          if (!classes.includes(testParts[1])) {
            testItems.push({
              namespace: `${testParts[0]}`,
              className: `${testParts[1]}`,
              testMethods: [testParts[2]]
            });
            classes.push(testParts[1]);
          } else {
            testItems.forEach((element) => {
              if (element.className === `${testParts[1]}`) {
                element.namespace = `${testParts[0]}`;
                element.testMethods.push(`${testParts[2]}`);
              }
            });
          }
        } else {
          if (typeof namespaceInfos === 'undefined') {
            namespaceInfos = await queryNamespaces(this.connection);
          }
          const currentNamespace = namespaceInfos.find(
            (namespaceInfo) => namespaceInfo.namespace === testParts[0]
          );
          // NOTE: Installed packages require the namespace to be specified as part of the className field
          // The namespace field should not be used with subscriber orgs
          if (currentNamespace) {
            if (currentNamespace.installedNs) {
              testItems.push({
                className: `${testParts[0]}.${testParts[1]}`
              });
            } else {
              testItems.push({
                namespace: `${testParts[0]}`,
                className: `${testParts[1]}`
              });
            }
          } else {
            if (!classes.includes(testParts[0])) {
              testItems.push({
                className: testParts[0],
                testMethods: [testParts[1]]
              });
              classes.push(testParts[0]);
            } else {
              testItems.forEach((element) => {
                if (element.className === testParts[0]) {
                  element.testMethods.push(testParts[1]);
                }
              });
            }
          }
        }
      } else {
        const prop = isValidApexClassID(test) ? 'classId' : 'className';
        testItems.push({ [prop]: test });
      }
    }
    return {
      tests: testItems,
      testLevel: TestLevel.RunSpecifiedTests
    };
  }

  @elapsedTime()
  private async buildTestPayloadForFlow(
    testNames: string
  ): Promise<AsyncTestArrayConfiguration | SyncTestConfiguration> {
    const testNameArray = testNames.split(',');
    const testItems: TestItem[] = [];
    const classes: string[] = [];
    let namespaceInfos: NamespaceInfo[];

    for (const test of testNameArray) {
      if (test.indexOf('.') > 0) {
        const testParts = test.split('.');
        if (testParts.length === 4) {
          // for flow test, we will prefix flowtesting global namespace always. so, test string will be look like:
          // flowtesting.myNamespace.myFlow.myTest
          // the class name is always the full string including all the namespaces, eg: flowtesting.myNamespace.myFlow.
          if (
            !classes.includes(`${testParts[0]}.${testParts[1]}.${testParts[2]}`)
          ) {
            testItems.push({
              namespace: `${testParts[0]}.${testParts[1]}`,
              className: `${testParts[0]}.${testParts[1]}.${testParts[2]}`,
              testMethods: [testParts[3]]
            });
            classes.push(`${testParts[0]}.${testParts[1]}.${testParts[2]}`);
          } else {
            testItems.forEach((element) => {
              if (
                element.className ===
                `${testParts[0]}.${testParts[1]}.${testParts[2]}`
              ) {
                element.namespace = `${testParts[0]}.${testParts[1]}`;
                element.testMethods.push(`${testParts[3]}`);
              }
            });
          }
        } else {
          if (typeof namespaceInfos === 'undefined') {
            namespaceInfos = await queryNamespaces(this.connection);
          }
          const currentNamespace = namespaceInfos.find(
            (namespaceInfo) => namespaceInfo.namespace === testParts[1]
          );
          // NOTE: Installed packages require the namespace to be specified as part of the className field
          // The namespace field should not be used with subscriber orgs
          if (currentNamespace) {
            // with installed namespace, no need to push namespace separately to tooling layer
            if (currentNamespace.installedNs) {
              testItems.push({
                className: `${testParts[0]}.${testParts[1]}.${testParts[2]}`
              });
            } else {
              // pushing namespace as part of the payload
              testItems.push({
                namespace: `${testParts[0]}.${testParts[1]}`,
                className: `${testParts[0]}.${testParts[1]}.${testParts[2]}`
              });
            }
          } else {
            if (!classes.includes(`${testParts[0]}.${testParts[1]}`)) {
              testItems.push({
                className: `${testParts[0]}.${testParts[1]}`,
                testMethods: [testParts[2]]
              });
              classes.push(`${testParts[0]}.${testParts[1]}`);
            } else {
              testItems.forEach((element) => {
                if (element.className === `${testParts[0]}.${testParts[1]}`) {
                  element.testMethods.push(testParts[2]);
                }
              });
            }
          }
        }
      } else {
        const prop = isValidApexClassID(test) ? 'classId' : 'className';
        testItems.push({ [prop]: test });
      }
    }
    return {
      tests: testItems,
      testLevel: TestLevel.RunSpecifiedTests
    };
  }

  private async runPipeline(
    readable: Readable,
    filePath: string,
    transform?: Transform
  ): Promise<string> {
    const writable = this.createStream(filePath);
    if (transform) {
      await pipeline(readable, transform, writable);
    } else {
      await pipeline(readable, writable);
    }
    return filePath;
  }

  public createStream(filePath: string): Writable {
    return createWriteStream(filePath, 'utf8');
  }
  private isFlowTest(category: string): boolean {
    return category && category.length !== 0;
  }
}<|MERGE_RESOLUTION|>--- conflicted
+++ resolved
@@ -108,6 +108,8 @@
             bufferSize: getBufferSize()
           });
           break;
+        default:
+          throw new Error(nls.localize('resultFormatErr'));
       }
       if (filePath && readable) {
         filesWritten.push(await runPipeline(readable, filePath));
@@ -128,11 +130,7 @@
       .filter((pcc) => pcc?.length);
     filesWritten.push(
       await runPipeline(
-        bfj.stringify(c, {
-          bufferLength: getBufferSize(),
-          iterables: 'ignore',
-          space: getJsonIndent()
-        }),
+        new JsonStreamStringify(c, null, getJsonIndent()),
         filePath
       )
     );
@@ -144,11 +142,7 @@
       const readable =
         typeof fileInfo.content === 'string'
           ? Readable.from([fileInfo.content])
-          : bfj.stringify(fileInfo.content, {
-              bufferLength: getBufferSize(),
-              iterables: 'ignore',
-              space: getJsonIndent()
-            });
+          : new JsonStreamStringify(fileInfo.content, null, getJsonIndent());
       filesWritten.push(await runPipeline(readable, filePath));
     }
   }
@@ -392,112 +386,12 @@
     HeapMonitor.getInstance().startMonitoring();
     HeapMonitor.getInstance().checkHeapSize('testService.writeResultFiles');
     try {
-<<<<<<< HEAD
-      const filesWritten: string[] = [];
-      const { dirPath, resultFormats, fileInfos } = outputDirConfig;
-
-      if (
-        resultFormats &&
-        !resultFormats.every((format) => format in ResultFormat)
-      ) {
-        throw new Error(nls.localize('resultFormatErr'));
-      }
-
-      await mkdir(dirPath, { recursive: true });
-
-      const testRunId = isTestResult(result)
-        ? result.summary.testRunId
-        : result.testRunId;
-
-      try {
-        await writeFile(join(dirPath, 'test-run-id.txt'), testRunId);
-        filesWritten.push(join(dirPath, 'test-run-id.txt'));
-      } catch (err) {
-        console.error(`Error writing file: ${err}`);
-      }
-
-      if (resultFormats) {
-        if (!isTestResult(result)) {
-          throw new Error(nls.localize('runIdFormatErr'));
-        }
-        for (const format of resultFormats) {
-          let filePath;
-          let readable;
-          switch (format) {
-            case ResultFormat.json:
-              filePath = join(
-                dirPath,
-                `test-result-${testRunId || 'default'}.json`
-              );
-              readable = TestResultStringifyStream.fromTestResult(result, {
-                bufferSize: getBufferSize()
-              });
-              break;
-            case ResultFormat.tap:
-              filePath = join(dirPath, `test-result-${testRunId}-tap.txt`);
-              readable = new TapFormatTransformer(result, undefined, {
-                bufferSize: getBufferSize()
-              });
-              break;
-            case ResultFormat.junit:
-              filePath = join(
-                dirPath,
-                `test-result-${testRunId || 'default'}-junit.xml`
-              );
-              readable = new JUnitFormatTransformer(result, {
-                bufferSize: getBufferSize()
-              });
-              break;
-          }
-          if (filePath && readable) {
-            filesWritten.push(await this.runPipeline(readable, filePath));
-          }
-        }
-      }
-
-      if (codeCoverage) {
-        if (!isTestResult(result)) {
-          throw new Error(nls.localize('covIdFormatErr'));
-        }
-        const filePath = join(
-          dirPath,
-          `test-result-${testRunId}-codecoverage.json`
-        );
-        const c = result.tests
-          .map((record) => record.perClassCoverage)
-          .filter((pcc) => pcc?.length);
-        filesWritten.push(
-          await this.runPipeline(
-            new JsonStreamStringify(c, null, getJsonIndent()),
-            filePath
-          )
-        );
-      }
-
-      if (fileInfos) {
-        for (const fileInfo of fileInfos) {
-          const filePath = join(dirPath, fileInfo.filename);
-          const readable =
-            typeof fileInfo.content === 'string'
-              ? Readable.from([fileInfo.content])
-              : new JsonStreamStringify(
-                  fileInfo.content,
-                  null,
-                  getJsonIndent()
-                );
-          filesWritten.push(await this.runPipeline(readable, filePath));
-        }
-      }
-
-      return filesWritten;
-=======
       return await writeResultFiles(
         result,
         outputDirConfig,
         codeCoverage,
         this.runPipeline.bind(this)
       );
->>>>>>> e4ea66fa
     } finally {
       HeapMonitor.getInstance().checkHeapSize('testService.writeResultFiles');
       HeapMonitor.getInstance().stopMonitoring();
