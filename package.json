{
  "name": "@salesforce/apex-node",
  "description": "Salesforce JS library for Apex",
  "version": "6.2.0",
  "author": "Salesforce",
  "bugs": "https://github.com/forcedotcom/salesforcedx-apex/issues",
  "main": "lib/src/index.js",
  "dependencies": {
    "@jsforce/jsforce-node": "^3.2.0",
<<<<<<< HEAD
    "@salesforce/core": "^7.4.1",
    "@salesforce/kit": "^3.1.4",
=======
    "@salesforce/core": "^7.5.0",
    "@salesforce/kit": "^3.1.6",
>>>>>>> 4c132e98
    "@types/istanbul-reports": "^3.0.4",
    "bfj": "8.0.0",
    "faye": "1.4.0",
    "glob": "^10.3.16",
    "istanbul-lib-coverage": "^3.2.2",
    "istanbul-lib-report": "^3.0.1",
    "istanbul-reports": "^3.1.7"
  },
  "devDependencies": {
    "@commitlint/config-conventional": "^18.1.0",
    "@salesforce/ts-sinon": "^1.4.19",
    "@salesforce/ts-types": "^2.0.9",
    "@types/chai": "^4.3.16",
    "@types/glob": "^8.1.0",
    "@types/istanbul-lib-coverage": "^2.0.6",
    "@types/istanbul-lib-report": "^3.0.3",
    "@types/mocha": "^10.0.6",
    "@types/node": "^18",
    "@types/sinon": "^17.0.3",
    "@typescript-eslint/eslint-plugin": "^6.10.0",
    "@typescript-eslint/parser": "^6.10.0",
    "chai": "^4.3.10",
    "commitlint": "^18.2.0",
    "cz-conventional-changelog": "^3.3.0",
    "eslint": "^8.53.0",
    "eslint-config-prettier": "^9.0.0",
    "eslint-plugin-header": "^3.0.0",
    "eslint-plugin-jsdoc": "^46.8.2",
    "eslint-plugin-prettier": "^5.1.3",
    "husky": "^8.0.0",
    "lint-staged": "^15.2.4",
    "mocha": "^10.4.0",
    "mocha-junit-reporter": "^2.2.1",
    "nyc": "^15.1.0",
    "prettier": "^3.2.5",
    "shx": "^0.3.4",
    "sinon": "^17.0.1",
    "source-map-support": "^0.5.16",
    "ts-node": "^10.9.2",
    "typescript": "^5.4.5"
  },
  "homepage": "https://github.com/forcedotcom/salesforcedx-apex",
  "keywords": [
    "apex",
    "force",
    "salesforce",
    "sfdx",
    "salesforcedx"
  ],
  "files": [
    "lib/src"
  ],
  "scripts": {
    "build": "shx rm -rf lib && tsc -b",
    "compile": "shx rm -rf lib && tsc -b",
    "commit-init": "commitizen init cz-conventional-changelog --save-dev --save-exact --force",
    "commit": "git-cz",
    "format": "prettier --config ./.prettierrc --write './{src,test,scripts}/**/*.{ts,js,json}'",
    "lint": "eslint -c .eslintrc.json --ext .ts ./src ./test",
    "test": "nyc mocha ./test/**/*.test.ts",
    "package": "yarn pack",
    "prettier": "prettier ./**/*.{js,json,ts,md} --write",
    "format:check": "prettier ./**/*.{js,json,ts,md} --debug-check",
    "prepare": "husky install"
  },
  "lint-staged": {
    "./{src,test}/**/*.{ts,js}": [
      "eslint -c .eslintrc.json --fix"
    ]
  },
  "license": "BSD-3-Clause",
  "engines": {
    "node": ">=18.18.2"
  },
  "config": {
    "commitizen": {
      "path": "./node_modules/cz-conventional-changelog"
    }
  },
  "publishConfig": {
    "access": "public"
  }
}<|MERGE_RESOLUTION|>--- conflicted
+++ resolved
@@ -7,13 +7,8 @@
   "main": "lib/src/index.js",
   "dependencies": {
     "@jsforce/jsforce-node": "^3.2.0",
-<<<<<<< HEAD
-    "@salesforce/core": "^7.4.1",
-    "@salesforce/kit": "^3.1.4",
-=======
     "@salesforce/core": "^7.5.0",
     "@salesforce/kit": "^3.1.6",
->>>>>>> 4c132e98
     "@types/istanbul-reports": "^3.0.4",
     "bfj": "8.0.0",
     "faye": "1.4.0",
