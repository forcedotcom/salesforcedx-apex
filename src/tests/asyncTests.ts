--- conflicted
+++ resolved
@@ -214,8 +214,11 @@
     const apexTestResults = await this.getAsyncTestResults(
       asyncRunResult.queueItem
     );
-    const { apexTestClassIdSet, testResults, globalTests } =
-      await this.buildAsyncTestResults(apexTestResults);
+    const {
+      apexTestClassIdSet,
+      testResults,
+      globalTests
+    } = await this.buildAsyncTestResults(apexTestResults);
 
     let outcome = testRunSummary.Status;
     if (globalTests.failed > 0) {
@@ -251,15 +254,16 @@
     };
 
     if (codeCoverage) {
-      const perClassCovMap =
-        await this.codecoverage.getPerClassCodeCoverage(apexTestClassIdSet);
-
-      result.tests.forEach((item) => {
+      const perClassCovMap = await this.codecoverage.getPerClassCodeCoverage(
+        apexTestClassIdSet
+      );
+
+      result.tests.forEach(item => {
         const keyCodeCov = `${item.apexClass.id}-${item.methodName}`;
         const perClassCov = perClassCovMap.get(keyCodeCov);
         // Skipped test is not in coverage map, check to see if perClassCov exists first
         if (perClassCov) {
-          perClassCov.forEach((classCov) =>
+          perClassCov.forEach(classCov =>
             coveredApexClassIdSet.add(classCov.apexClassOrTriggerId)
           );
           item.perClassCoverage = perClassCov;
@@ -271,8 +275,13 @@
         value: 'queryingForAggregateCodeCoverage',
         message: nls.localize('queryingForAggregateCodeCoverage')
       });
-      const { codeCoverageResults, totalLines, coveredLines } =
-        await this.codecoverage.getAggregateCodeCoverage(coveredApexClassIdSet);
+      const {
+        codeCoverageResults,
+        totalLines,
+        coveredLines
+      } = await this.codecoverage.getAggregateCodeCoverage(
+        coveredApexClassIdSet
+      );
       result.codecoverage = codeCoverageResults;
       result.summary.totalLines = totalLines;
       result.summary.coveredLines = coveredLines;
@@ -280,8 +289,7 @@
         coveredLines,
         totalLines
       );
-      result.summary.orgWideCoverage =
-        await this.codecoverage.getOrgWideCoverage();
+      result.summary.orgWideCoverage = await this.codecoverage.getOrgWideCoverage();
     }
 
     return result;
@@ -296,19 +304,15 @@
     apexTestResultQuery +=
       'ApexClass.Id, ApexClass.Name, ApexClass.NamespacePrefix ';
     apexTestResultQuery += 'FROM ApexTestResult WHERE QueueItemId IN (%s)';
-<<<<<<< HEAD
+
     const apexResultIds = testQueueResult.records.map(record => record.Id);
-=======
-
-    const apexResultIds = testQueueResult.records.map((record) => record.Id);
->>>>>>> 1ee2f9ba
 
     // iterate thru ids, create query with id, & compare query length to char limit
     const queries: string[] = [];
     for (let i = 0; i < apexResultIds.length; i += QUERY_RECORD_LIMIT) {
       const recordSet: string[] = apexResultIds
         .slice(i, i + QUERY_RECORD_LIMIT)
-        .map((id) => `'${id}'`);
+        .map(id => `'${id}'`);
       const query: string = util.format(
         apexTestResultQuery,
         recordSet.join(',')
@@ -316,15 +320,8 @@
       queries.push(query);
     }
 
-<<<<<<< HEAD
     const queryPromises = queries.map(query => {
       return queryAll(this.connection, query, true);
-=======
-    const queryPromises = queries.map((query) => {
-      return this.connection.tooling.query<ApexTestResultRecord>(query, {
-        autoFetch: true
-      });
->>>>>>> 1ee2f9ba
     });
     const apexTestResults = await Promise.all(queryPromises);
     return apexTestResults as ApexTestResult[];
@@ -349,7 +346,7 @@
     // Iterate over test results, format and add them as results.tests
     const testResults: ApexTestResultData[] = [];
     for (const result of apexTestResults) {
-      result.records.forEach((item) => {
+      result.records.forEach(item => {
         switch (item.Outcome) {
           case ApexTestResultOutcome.Pass:
             passed++;
@@ -417,10 +414,11 @@
       testRunId
     });
 
-    const testQueueItems =
-      await this.connection.tooling.query<ApexTestQueueItemRecord>(
-        `SELECT Id, Status FROM ApexTestQueueItem WHERE ParentJobId = '${testRunId}'`
-      );
+    const testQueueItems = await this.connection.tooling.query<
+      ApexTestQueueItemRecord
+    >(
+      `SELECT Id, Status FROM ApexTestQueueItem WHERE ParentJobId = '${testRunId}'`
+    );
 
     for (const record of testQueueItems.records) {
       record.Status = ApexTestQueueItemStatus.Aborted;
