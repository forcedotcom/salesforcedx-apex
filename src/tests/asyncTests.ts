/*
 * Copyright (c) 2021, salesforce.com, inc.
 * All rights reserved.
 * Licensed under the BSD 3-Clause license.
 * For full license text, see LICENSE.txt file in the repo root or https://opensource.org/licenses/BSD-3-Clause
 */

import { Connection, Logger, LoggerLevel } from '@salesforce/core';
import { CancellationToken, Progress } from '../common';
import { nls } from '../i18n';
import { AsyncTestRun, StreamingClient } from '../streaming';
import {
  elapsedTime,
  formatStartTime,
  getCurrentTime,
  HeapMonitor
} from '../utils';
import { formatTestErrors, getAsyncDiagnostic } from './diagnosticUtil';
import {
  ApexTestProgressValue,
  ApexTestQueueItem,
  ApexTestQueueItemRecord,
  ApexTestQueueItemStatus,
  ApexTestResult,
  ApexTestResultData,
  ApexTestResultDataRaw,
  ApexTestResultOutcome,
  ApexTestRunResult,
  ApexTestRunResultStatus,
  AsyncTestArrayConfiguration,
  AsyncTestConfiguration,
  TestResult,
  TestResultRaw,
  TestRunIdResult
} from './types';
import {
  calculatePercentage,
  getBufferSize,
  getJsonIndent,
  queryAll
} from './utils';
import * as util from 'util';
import { QUERY_RECORD_LIMIT } from './constants';
import { CodeCoverage } from './codeCoverage';
import { isValidTestRunID } from '../narrowing';
import { Duration } from '@salesforce/kit';
import { createWriteStream } from 'node:fs';
import { pipeline } from 'node:stream/promises';
import * as os from 'node:os';
import path from 'path';
import fs from 'node:fs/promises';
import { Field } from '@jsforce/jsforce-node';

// eslint-disable-next-line @typescript-eslint/no-var-requires
const bfj = require('bfj');

const finishedStatuses = [
  ApexTestRunResultStatus.Aborted,
  ApexTestRunResultStatus.Failed,
  ApexTestRunResultStatus.Completed,
  ApexTestRunResultStatus.Passed,
  ApexTestRunResultStatus.Skipped
];

export class AsyncTests {
  public readonly connection: Connection;
  private readonly codecoverage: CodeCoverage;
  private readonly logger: Logger;

  constructor(connection: Connection) {
    this.connection = connection;
    this.codecoverage = new CodeCoverage(this.connection);
    this.logger = Logger.childFromRoot('AsyncTests');
  }

  /**
   * Asynchronous Test Runs
   * @param options test options
   * @param codeCoverage should report code coverage
   * @param exitOnTestRunId should not wait for test run to complete, return test run id immediately
   * @param progress progress reporter
   * @param token cancellation token
   * @param timeout Duration to wait before returning a TestRunIdResult
   */
  @elapsedTime()
  public async runTests(
    options: AsyncTestConfiguration | AsyncTestArrayConfiguration,
    codeCoverage = false,
    exitOnTestRunId = false,
    progress?: Progress<ApexTestProgressValue>,
    token?: CancellationToken,
    timeout?: Duration
  ): Promise<TestResult | TestRunIdResult> {
    HeapMonitor.getInstance().checkHeapSize('asyncTests.runTests');
    try {
      const sClient = new StreamingClient(this.connection, progress);
      await sClient.init();
      await sClient.handshake();

      token &&
        token.onCancellationRequested(async () => {
          const testRunId = await sClient.subscribedTestRunIdPromise;
          await this.abortTestRun(testRunId, progress);
          sClient.disconnect();
        });

      const testRunId = await this.getTestRunRequestAction(options)();

      if (exitOnTestRunId) {
        return { testRunId };
      }

      if (token && token.isCancellationRequested) {
        return null;
      }
      const asyncRunResult = await sClient.subscribe(
        undefined,
        testRunId,
        timeout
      );

      if ('testRunId' in asyncRunResult) {
        // timeout, return the id
        return { testRunId };
      }

      const runResult = await this.checkRunStatus(asyncRunResult.runId);
      const formattedResults = await this.formatAsyncResults(
        asyncRunResult,
        getCurrentTime(),
        codeCoverage,
        runResult.testRunSummary,
        progress
      );
      await this.writeResultsToFile(formattedResults, asyncRunResult.runId);
      return formattedResults;
    } catch (e) {
      throw formatTestErrors(e);
    } finally {
      HeapMonitor.getInstance().checkHeapSize('asyncTests.runTests');
    }
  }

  private async writeResultsToFile(
    formattedResults: TestResultRaw,
    runId: string
  ): Promise<void> {
    HeapMonitor.getInstance().checkHeapSize('asyncTests.writeResultsToFile');
    try {
      if (this.logger.shouldLog(LoggerLevel.DEBUG)) {
        const rawResultsPath = path.join(os.tmpdir(), runId, 'rawResults.json');
        await fs.mkdir(path.dirname(rawResultsPath), { recursive: true });
        const writeStream = createWriteStream(
          path.join(os.tmpdir(), runId, 'rawResults.json')
        );
        this.logger.debug(`Raw raw results written to: ${writeStream.path}`);
        const stringifyStream = bfj.stringify(formattedResults, {
          bufferLength: getBufferSize(),
          iterables: 'ignore',
          space: getJsonIndent()
        });
        return await pipeline(stringifyStream, writeStream);
      }
    } finally {
      HeapMonitor.getInstance().checkHeapSize('asyncTests.writeResultsToFile');
    }
  }

  /**
   * Report Asynchronous Test Run Results
   * @param testRunId test run id
   * @param codeCoverage should report code coverages
   * @param token cancellation token
   */
  @elapsedTime()
  public async reportAsyncResults(
    testRunId: string,
    codeCoverage = false,
    token?: CancellationToken
  ): Promise<TestResult> {
    HeapMonitor.getInstance().checkHeapSize('asyncTests.reportAsyncResults');
    try {
      const sClient = new StreamingClient(this.connection);
      await sClient.init();
      await sClient.handshake();
      let queueItem: ApexTestQueueItem;
      let runResult = await this.checkRunStatus(testRunId);

      if (runResult.testsComplete) {
        queueItem = await sClient.handler(undefined, testRunId);
      } else {
        queueItem = (
          (await sClient.subscribe(undefined, testRunId)) as AsyncTestRun
        ).queueItem;
        runResult = await this.checkRunStatus(testRunId);
      }

      token &&
        token.onCancellationRequested(async () => {
          sClient.disconnect();
        });

      if (token && token.isCancellationRequested) {
        return null;
      }

      const formattedResults = await this.formatAsyncResults(
        { queueItem, runId: testRunId },
        getCurrentTime(),
        codeCoverage,
        runResult.testRunSummary
      );

      await this.writeResultsToFile(formattedResults, testRunId);

      return formattedResults;
    } catch (e) {
      throw formatTestErrors(e);
    } finally {
      HeapMonitor.getInstance().checkHeapSize('asyncTests.reportAsyncResults');
    }
  }

  @elapsedTime()
  public async checkRunStatus(
    testRunId: string,
    progress?: Progress<ApexTestProgressValue>
  ): Promise<{
    testsComplete: boolean;
    testRunSummary: ApexTestRunResult;
  }> {
    if (!isValidTestRunID(testRunId)) {
      throw new Error(nls.localize('invalidTestRunIdErr', testRunId));
    }
    const hasTestSetupTimeField = await this.describeSObjects(
      'ApexTestRunResult',
      'TestSetupTime'
    );
    const testRunSummaryQuery = hasTestSetupTimeField
      ? `SELECT AsyncApexJobId, Status, ClassesCompleted, ClassesEnqueued, MethodsEnqueued, StartTime, EndTime, TestTime, TestSetupTime, UserId FROM ApexTestRunResult WHERE AsyncApexJobId = '${testRunId}'`
      : `SELECT AsyncApexJobId, Status, ClassesCompleted, ClassesEnqueued, MethodsEnqueued, StartTime, EndTime, TestTime, UserId FROM ApexTestRunResult WHERE AsyncApexJobId = '${testRunId}'`;

    progress?.report({
      type: 'FormatTestResultProgress',
      value: 'retrievingTestRunSummary',
      message: nls.localize('retrievingTestRunSummary')
    });

    try {
      const testRunSummaryResults =
        await this.connection.singleRecordQuery<ApexTestRunResult>(
          testRunSummaryQuery,
          {
            tooling: true
          }
        );
      return {
        testsComplete: finishedStatuses.includes(testRunSummaryResults.Status),
        testRunSummary: testRunSummaryResults
      };
    } catch (e) {
      throw new Error(nls.localize('noTestResultSummary', testRunId));
    }
  }

  /**
   * Format the results of a completed asynchronous test run
   * @param asyncRunResult TestQueueItem and RunId for an async run
   * @param commandStartTime start time for the async test run
   * @param codeCoverage should report code coverages
   * @param testRunSummary test run summary
   * @param progress progress reporter
   * @returns
   */
  @elapsedTime()
  public async formatAsyncResults(
    asyncRunResult: AsyncTestRun,
    commandStartTime: number,
    codeCoverage = false,
    testRunSummary: ApexTestRunResult,
    progress?: Progress<ApexTestProgressValue>
  ): Promise<TestResult> {
    HeapMonitor.getInstance().checkHeapSize('asyncTests.formatAsyncResults');
    try {
      const coveredApexClassIdSet = new Set<string>();
      const apexTestResults = await this.getAsyncTestResults(
        asyncRunResult.queueItem
      );
      const { apexTestClassIdSet, testResults, globalTests } =
        await this.buildAsyncTestResults(apexTestResults);

      let outcome = testRunSummary.Status;
      if (globalTests.failed > 0) {
        outcome = ApexTestRunResultStatus.Failed;
      } else if (globalTests.passed === 0) {
        outcome = ApexTestRunResultStatus.Skipped;
      } else if (testRunSummary.Status === ApexTestRunResultStatus.Completed) {
        outcome = ApexTestRunResultStatus.Passed;
      }

      // TODO: deprecate testTotalTime
      const result: TestResult = {
        summary: {
          outcome,
          testsRan: testResults.length,
          passing: globalTests.passed,
          failing: globalTests.failed,
          skipped: globalTests.skipped,
          passRate: calculatePercentage(globalTests.passed, testResults.length),
          failRate: calculatePercentage(globalTests.failed, testResults.length),
          skipRate: calculatePercentage(
            globalTests.skipped,
            testResults.length
          ),
          testStartTime: formatStartTime(testRunSummary.StartTime, 'ISO'),
          testExecutionTimeInMs: testRunSummary.TestTime ?? 0,
          testTotalTimeInMs: testRunSummary.TestTime ?? 0,
          commandTimeInMs: getCurrentTime() - commandStartTime,
          hostname: this.connection.instanceUrl,
          orgId: this.connection.getAuthInfoFields().orgId,
          username: this.connection.getUsername(),
          testRunId: asyncRunResult.runId,
          userId: testRunSummary.UserId
        },
        tests: testResults
      };

      if (codeCoverage) {
        const perClassCovMap =
          await this.codecoverage.getPerClassCodeCoverage(apexTestClassIdSet);

        result.tests.forEach((item) => {
          const keyCodeCov = `${item.apexClass.id}-${item.methodName}`;
          const perClassCov = perClassCovMap.get(keyCodeCov);
          // Skipped test is not in coverage map, check to see if perClassCov exists first
          if (perClassCov) {
            perClassCov.forEach((classCov) =>
              coveredApexClassIdSet.add(classCov.apexClassOrTriggerId)
            );
            item.perClassCoverage = perClassCov;
          }
        });

        progress?.report({
          type: 'FormatTestResultProgress',
          value: 'queryingForAggregateCodeCoverage',
          message: nls.localize('queryingForAggregateCodeCoverage')
        });
        const { codeCoverageResults, totalLines, coveredLines } =
          await this.codecoverage.getAggregateCodeCoverage(
            coveredApexClassIdSet
          );
        result.codecoverage = codeCoverageResults;
        result.summary.totalLines = totalLines;
        result.summary.coveredLines = coveredLines;
        result.summary.testRunCoverage = calculatePercentage(
          coveredLines,
          totalLines
        );
        result.summary.orgWideCoverage =
          await this.codecoverage.getOrgWideCoverage();
      }
      return this.transformTestResult(result);
    } finally {
      HeapMonitor.getInstance().checkHeapSize('asyncTests.formatAsyncResults');
    }
  }

  @elapsedTime()
  public async getAsyncTestResults(
    testQueueResult: ApexTestQueueItem
  ): Promise<ApexTestResult[]> {
    HeapMonitor.getInstance().checkHeapSize('asyncTests.getAsyncTestResults');
    const hasIsTestSetupField = await this.describeSObjects(
      'ApexTestResult',
      'IsTestSetup'
    );

    try {
      const apexTestResultQuery = hasIsTestSetupField
        ? `SELECT Id, QueueItemId, StackTrace, Message, RunTime, TestTimestamp, AsyncApexJobId, MethodName, Outcome, ApexLogId, IsTestSetup, ApexClass.Id, ApexClass.Name, ApexClass.NamespacePrefix FROM ApexTestResult WHERE QueueItemId IN (%s)`
        : `SELECT Id, QueueItemId, StackTrace, Message, RunTime, TestTimestamp, AsyncApexJobId, MethodName, Outcome, ApexLogId, ApexClass.Id, ApexClass.Name, ApexClass.NamespacePrefix FROM ApexTestResult WHERE QueueItemId IN (%s)`;

      const apexResultIds = testQueueResult.records.map((record) => record.Id);

      // iterate thru ids, create query with id, & compare query length to char limit
      const queries: string[] = [];
      for (let i = 0; i < apexResultIds.length; i += QUERY_RECORD_LIMIT) {
        const recordSet: string[] = apexResultIds
          .slice(i, i + QUERY_RECORD_LIMIT)
          .map((id) => `'${id}'`);
        const query: string = util.format(
          apexTestResultQuery,
          recordSet.join(',')
        );
        queries.push(query);
      }

      const queryPromises = queries.map((query) => {
        return queryAll(this.connection, query, true);
      });
      const apexTestResults = await Promise.all(queryPromises);
      return apexTestResults as ApexTestResult[];
    } finally {
      HeapMonitor.getInstance().checkHeapSize('asyncTests.getAsyncTestResults');
    }
  }

  @elapsedTime()
  private async buildAsyncTestResults(
    apexTestResults: ApexTestResult[]
  ): Promise<{
    apexTestClassIdSet: Set<string>;
    testResults: ApexTestResultData[];
    globalTests: {
      passed: number;
      skipped: number;
      failed: number;
    };
  }> {
    HeapMonitor.getInstance().checkHeapSize('asyncTests.buildAsyncTestResults');
    try {
      const apexTestClassIdSet = new Set<string>();
      let passed = 0;
      let failed = 0;
      let skipped = 0;

      // Iterate over test results, format and add them as results.tests
      const testResults: ApexTestResultData[] = [];
      for (const result of apexTestResults) {
        result.records.forEach((item) => {
          switch (item.Outcome) {
            case ApexTestResultOutcome.Pass:
              passed++;
              break;
            case ApexTestResultOutcome.Fail:
            case ApexTestResultOutcome.CompileFail:
              failed++;
              break;
            case ApexTestResultOutcome.Skip:
              skipped++;
              break;
          }

          apexTestClassIdSet.add(item.ApexClass.Id);
          // Can only query the FullName field if a single record is returned, so manually build the field
          item.ApexClass.FullName = item.ApexClass.NamespacePrefix
            ? `${item.ApexClass.NamespacePrefix}.${item.ApexClass.Name}`
            : item.ApexClass.Name;

          const diagnostic =
            item.Message || item.StackTrace ? getAsyncDiagnostic(item) : null;

          testResults.push({
            id: item.Id,
            queueItemId: item.QueueItemId,
            stackTrace: item.StackTrace,
            message: item.Message,
            asyncApexJobId: item.AsyncApexJobId,
            methodName: item.MethodName,
            outcome: item.Outcome,
            apexLogId: item.ApexLogId,
            apexClass: {
              id: item.ApexClass.Id,
              name: item.ApexClass.Name,
              namespacePrefix: item.ApexClass.NamespacePrefix,
              fullName: item.ApexClass.FullName
            },
            runTime: item.RunTime ?? 0,
            testTimestamp: item.TestTimestamp, // TODO: convert timestamp
            fullName: `${item.ApexClass.FullName}.${item.MethodName}`,
            ...(diagnostic ? { diagnostic } : {})
          });
        });
      }

      return {
        apexTestClassIdSet,
        testResults,
        globalTests: { passed, failed, skipped }
      };
    } finally {
      HeapMonitor.getInstance().checkHeapSize(
        'asyncTests.buildAsyncTestResults'
      );
    }
  }

  /**
   * Abort test run with test run id
   * @param testRunId
   * @param progress
   */
  public async abortTestRun(
    testRunId: string,
    progress?: Progress<ApexTestProgressValue>
  ): Promise<void> {
    progress?.report({
      type: 'AbortTestRunProgress',
      value: 'abortingTestRun',
      message: nls.localize('abortingTestRun', testRunId),
      testRunId
    });

    const testQueueItems =
      await this.connection.tooling.query<ApexTestQueueItemRecord>(
        `SELECT Id, Status FROM ApexTestQueueItem WHERE ParentJobId = '${testRunId}'`
      );

    for (const record of testQueueItems.records) {
      record.Status = ApexTestQueueItemStatus.Aborted;
    }
    await this.connection.tooling.update(
      'ApexTestQueueItem',
      testQueueItems.records
    );

    progress?.report({
      type: 'AbortTestRunProgress',
      value: 'abortingTestRunRequested',
      message: nls.localize('abortingTestRunRequested', testRunId),
      testRunId
    });
  }

  private getTestRunRequestAction(
    options: AsyncTestConfiguration | AsyncTestArrayConfiguration
  ): () => Promise<string> {
    return async (): Promise<string> => {
      const url = `${this.connection.tooling._baseUrl()}/runTestsAsynchronous`;

      try {
        const testRunId = await this.connection.tooling.request<string>({
          method: 'POST',
          url,
          body: JSON.stringify(options),
          headers: { 'content-type': 'application/json' }
        });
        return Promise.resolve(testRunId);
      } catch (e) {
        return Promise.reject(e);
      }
    };
  }

  /**
   * Checks if the specified sObject contains the given field.
   * @param sObjectName - The name of the sObject.
   * @param fieldName - The name of the field to check.
   * @returns A boolean indicating if the field exists in the sObject.
   */
  public async describeSObjects(
    sObjectName: string,
    fieldName: string
  ): Promise<boolean> {
    try {
      const describeResult =
        await this.connection.tooling.describe(sObjectName);
      return describeResult.fields.some(
        (field: Field) => field.name === fieldName
      );
    } catch (e) {
      throw new Error(`Error describing ${sObjectName}: ${e.message}`);
    }
  }

<<<<<<< HEAD
  public transformTestResult(rawResult: TestResultRaw): TestResult {
    // Destructure summary to omit testSetupTimeInMs
    const { testSetupTimeInMs, ...summary } = rawResult.summary;

    // Initialize arrays for setup methods and regular tests
    const setupMethods: Omit<ApexTestResultDataRaw, 'isTestSetup'>[] = [];
    const regularTests: Omit<ApexTestResultDataRaw, 'isTestSetup'>[] = [];

    // Iterate through each item in rawResult.tests
    rawResult.tests.forEach((test) => {
      const { isTestSetup, ...rest } = test as ApexTestResultDataRaw;
      if (isTestSetup) {
        // If isTestSetup is present, push to setupMethods array
        setupMethods.push(rest);
      } else {
        regularTests.push(rest);
      }
    });

    return {
      summary: {
        ...summary,
        testTotalTimeInMs:
          (testSetupTimeInMs || 0) + summary.testExecutionTimeInMs
      },
      tests: regularTests,
=======
  private transformTestResult(rawResult: TestResultRaw): TestResult {
    // Destructure summary to omit testSetupTimeInMs
    // eslint-disable-next-line @typescript-eslint/no-unused-vars
    const { testSetupTimeInMs, ...summary } = rawResult.summary;

    // Filter and transform tests array
    const tests = rawResult.tests
      .filter((test) => !test.isTestSetup)
      // eslint-disable-next-line @typescript-eslint/no-unused-vars
      .map(({ isTestSetup, ...rest }) => rest);

    // Return the transformed result
    return {
      summary,
      tests,
>>>>>>> 0e8dfd10
      codecoverage: rawResult.codecoverage
    };
  }
}<|MERGE_RESOLUTION|>--- conflicted
+++ resolved
@@ -564,9 +564,9 @@
     }
   }
 
-<<<<<<< HEAD
-  public transformTestResult(rawResult: TestResultRaw): TestResult {
+  private transformTestResult(rawResult: TestResultRaw): TestResult {
     // Destructure summary to omit testSetupTimeInMs
+    // eslint-disable-next-line @typescript-eslint/no-unused-vars
     const { testSetupTimeInMs, ...summary } = rawResult.summary;
 
     // Initialize arrays for setup methods and regular tests
@@ -591,23 +591,6 @@
           (testSetupTimeInMs || 0) + summary.testExecutionTimeInMs
       },
       tests: regularTests,
-=======
-  private transformTestResult(rawResult: TestResultRaw): TestResult {
-    // Destructure summary to omit testSetupTimeInMs
-    // eslint-disable-next-line @typescript-eslint/no-unused-vars
-    const { testSetupTimeInMs, ...summary } = rawResult.summary;
-
-    // Filter and transform tests array
-    const tests = rawResult.tests
-      .filter((test) => !test.isTestSetup)
-      // eslint-disable-next-line @typescript-eslint/no-unused-vars
-      .map(({ isTestSetup, ...rest }) => rest);
-
-    // Return the transformed result
-    return {
-      summary,
-      tests,
->>>>>>> 0e8dfd10
       codecoverage: rawResult.codecoverage
     };
   }
