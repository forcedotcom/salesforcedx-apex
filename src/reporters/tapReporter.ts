--- conflicted
+++ resolved
@@ -8,12 +8,8 @@
   ApexTestResultData,
   ApexTestResultOutcome,
   TestResult
-<<<<<<< HEAD
 } from '../tests';
-=======
-} from '../tests/types';
 import { elapsedTime } from '../utils/elapsedTime';
->>>>>>> a0258ce9
 
 export interface TapResult {
   description: string;
