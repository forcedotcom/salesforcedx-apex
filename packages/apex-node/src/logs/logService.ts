/*
 * Copyright (c) 2021, salesforce.com, inc.
 * All rights reserved.
 * Licensed under the BSD 3-Clause license.
 * For full license text, see LICENSE.txt file in the repo root or https://opensource.org/licenses/BSD-3-Clause
 */
import { Connection, SfdxError } from '@salesforce/core';
import { AnyJson } from '@salesforce/ts-types';
import {
  DEFAULT_DEBUG_LEVEL_NAME,
  LOG_TYPE,
  MAX_NUM_LOGS,
  TAIL_LISTEN_TIMEOUT_MIN
} from './constants';
import {
  ApexLogGetOptions,
  LogQueryResult,
  LogRecord,
  LogResult
} from './types';
import * as path from 'path';
import * as util from 'util';
import { nls } from '../i18n';
import { createFile } from '../utils';
import { QueryResult } from '../utils/types';

export class LogService {
  public readonly connection: Connection;

  constructor(connection: Connection) {
    this.connection = connection;
  }

  public async getLogIds(options: ApexLogGetOptions): Promise<string[]> {
    if (
      !(
        typeof options.logId === 'string' ||
        typeof options.numberOfLogs === 'number'
      )
    ) {
      throw new Error(nls.localize('missingInfoLogError'));
    }

    if (typeof options.numberOfLogs === 'number') {
      const logIdRecordList = await this.getLogRecords(options.numberOfLogs);
      return logIdRecordList.map(logRecord => logRecord.Id);
    }
    return [options.logId];
  }

  // TODO: readableStream cannot be used until updates are made in jsforce and sfdx-core
  public async getLogs(options: ApexLogGetOptions): Promise<LogResult[]> {
    const logIdList = await this.getLogIds(options);
    const logPaths: string[] = [];
    const connectionRequests = logIdList.map(async id => {
      const url = `${this.connection.tooling._baseUrl()}/sobjects/ApexLog/${id}/Body`;
      const logRecord = await this.toolingRequest(url);
      //const logRecord = await this.getLogById(id);
      if (options.outputDir) {
        const logPath = path.join(options.outputDir, `${id}.log`);
        logPaths.push(logPath);
        createFile(logPath, logRecord);
      }
      return String(logRecord);
    });

    const logs = await Promise.all(connectionRequests);
    if (logPaths.length > 0) {
      const logMap: LogResult[] = [];
      for (let i = 0; i < logs.length; i++) {
        logMap.push({ log: logs[i], logPath: logPaths[i] });
      }
      return logMap;
    }

    return logs.map(log => {
      return { log };
    });
  }

  public async getLogById(logId: string): Promise<AnyJson> {
    const url = `${this.connection.tooling._baseUrl()}/sobjects/ApexLog/${logId}/Body`;
    const response = (await this.connection.tooling.request(url)) as AnyJson;
    return { log: response.toString() || '' };
  }

  public async getLogRecords(numberOfLogs?: number): Promise<LogRecord[]> {
    let apexLogQuery =
      'Select Id, Application, DurationMilliseconds, Location, LogLength, LogUser.Name, ' +
      'Operation, Request, StartTime, Status from ApexLog Order By StartTime DESC';
    if (typeof numberOfLogs === 'number') {
      if (numberOfLogs <= 0) {
        throw new Error(nls.localize('numLogsError'));
      }
      numberOfLogs = Math.min(numberOfLogs, MAX_NUM_LOGS);
      apexLogQuery += ` LIMIT ${numberOfLogs}`;
    }

    const response = (await this.connection.tooling.query(
      apexLogQuery
    )) as LogQueryResult;
    return response.records as LogRecord[];
  }

<<<<<<< HEAD
  public async prepareTraceFlag(
    requestedDebugLevel: string,
    username: string
  ): Promise<void> {
    const userId = await this.usernameToUserId(username);
    const traceResult = await this.getTraceFlag(userId);

    if (this.hasRecords(traceResult)) {
      let doUpdate = false;
      const traceFlag = traceResult.records[0];
      const tailTimeout = dayjs().add(TAIL_LISTEN_TIMEOUT_MIN, 'minutes');

      if (this.isFlagTooOld(traceFlag.StartDate, tailTimeout)) {
        return this.createTraceFlag(userId);
      }

      if (requestedDebugLevel) {
        const requestedDebugLevelId = await this.getDebugLevelId(
          requestedDebugLevel
        );
        if (traceFlag.DebugLevelId !== requestedDebugLevelId) {
          traceFlag.DebugLevelId = requestedDebugLevelId;
          doUpdate = true;
        }
      }

      if (this.doesFlagExpirationNeedExtension(traceFlag.ExpirationDate)) {
        traceFlag.ExpirationDate = tailTimeout.format();
        doUpdate = true;
      }

      if (doUpdate) {
        await this.connection.tooling.update('TraceFlag', traceFlag);
      }
    } else {
      return await this.createTraceFlag(userId);
    }
  }

  private async createTraceFlag(userId: string): Promise<void> {
=======
  async createTraceFlag(userId: string): Promise<void> {
>>>>>>> 6be947f0
    const DebugLevelId = await this.getDebugLevelId(DEFAULT_DEBUG_LEVEL_NAME);
    const startDate = new Date();
    const expirationDate = new Date(startDate);
    expirationDate.setMinutes(startDate.getMinutes() + TAIL_LISTEN_TIMEOUT_MIN);
    const traceFlag = {
      LogType: LOG_TYPE,
      TracedEntityId: userId,
      StartDate: startDate,
      ExpirationDate: expirationDate,
      DebugLevelId
    };

    await this.connection.tooling.create('TraceFlag', traceFlag);
  }

  private async getDebugLevelId(debugLevel: string): Promise<string> {
    const DEBUG_LEVEL_QUERY =
      "SELECT Id FROM DebugLevel WHERE DeveloperName = '%s'";
    const debugQuery = util.format(DEBUG_LEVEL_QUERY, debugLevel);
    const debugLevelResult = await this.connection.tooling.query<{
      Id: string;
    }>(debugQuery);
    if (!this.hasRecords(debugLevelResult)) {
      throw new SfdxError(nls.localize('debugLevelNotFound', debugLevel));
    }

    return debugLevelResult.records[0].Id;
  }

  async usernameToUserId(username: string): Promise<string> {
    const USERNAME_QUERY = "SELECT Id FROM User WHERE Username = '%s'";
    return (
      await this.connection.singleRecordQuery<{ Id: string }>(
        util.format(USERNAME_QUERY, username)
      )
    ).Id;
  }

  async getTraceFlag(
    userId: string
  ): Promise<
    QueryResult<{
      ExpirationDate: string;
      StartDate: string;
      DebugLevelId: string;
    }>
  > {
    const TRACE_FLAG_QUERY =
      'SELECT Id, DebugLevelId, StartDate, ExpirationDate FROM TraceFlag ' +
      "WHERE TracedEntityId = '%s' AND LogType = '%s'" +
      'ORDER BY CreatedDate DESC ' +
      'LIMIT 1';
    const traceQuery = util.format(TRACE_FLAG_QUERY, userId, LOG_TYPE);
    return await this.connection.tooling.query(traceQuery);
  }

  private isFlagTooOld(
    flagStartDate: string,
    tailTimeoutDate: dayjs.Dayjs
  ): boolean {
    const MAX_FLAG_AGE = 24;
    const flagExpirationDate = dayjs(flagStartDate).add(MAX_FLAG_AGE, 'hours');
    return flagExpirationDate.isBefore(tailTimeoutDate);
  }

  private doesFlagExpirationNeedExtension(flagExpirationDate: string): boolean {
    const tailExpirationDate = dayjs().add(TAIL_LISTEN_TIMEOUT_MIN, 'minutes');
    return tailExpirationDate.isAfter(dayjs(flagExpirationDate), 'minutes');
  }

  public async toolingRequest(url: string): Promise<AnyJson> {
    const log = (await this.connection.tooling.request(url)) as AnyJson;
    return log;
  }

  private hasRecords(result: QueryResult): boolean {
    return result?.records?.length > 0;
  }
}<|MERGE_RESOLUTION|>--- conflicted
+++ resolved
@@ -102,7 +102,6 @@
     return response.records as LogRecord[];
   }
 
-<<<<<<< HEAD
   public async prepareTraceFlag(
     requestedDebugLevel: string,
     username: string
@@ -142,10 +141,7 @@
     }
   }
 
-  private async createTraceFlag(userId: string): Promise<void> {
-=======
   async createTraceFlag(userId: string): Promise<void> {
->>>>>>> 6be947f0
     const DebugLevelId = await this.getDebugLevelId(DEFAULT_DEBUG_LEVEL_NAME);
     const startDate = new Date();
     const expirationDate = new Date(startDate);
