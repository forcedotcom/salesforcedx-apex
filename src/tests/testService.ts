--- conflicted
+++ resolved
@@ -29,16 +29,13 @@
 import { SyncTests } from './syncTests';
 import { formatTestErrors } from './diagnosticUtil';
 import { QueryResult } from '../utils/types';
-<<<<<<< HEAD
 import { mkdir } from 'node:fs/promises';
 import { createWriteStream } from 'node:fs';
 import { Readable } from 'node:stream';
 import { pipeline } from 'node:stream/promises';
 import { JSONStringifyStream, TestResultStringifyStream } from '../streaming';
 import { CodeCoverageStringifyStream } from '../streaming/codeCoverageStringifyStream';
-=======
 import { elapsedTime } from '../utils/elapsedTime';
->>>>>>> a0258ce9
 
 export class TestService {
   private readonly connection: Connection;
