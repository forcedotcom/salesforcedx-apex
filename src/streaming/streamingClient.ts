/*
 * Copyright (c) 2020, salesforce.com, inc.
 * All rights reserved.
 * Licensed under the BSD 3-Clause license.
 * For full license text, see LICENSE.txt file in the repo root or https://opensource.org/licenses/BSD-3-Clause
 */

import { Client } from 'faye';
import { Connection, LoggerLevel } from '@salesforce/core';
import {
  RetrieveResultsInterval,
  StreamingErrors,
  StreamMessage,
  TestResultMessage
} from './types';
import { Progress } from '../common';
import { nls } from '../i18n';
import { elapsedTime, refreshAuth } from '../utils';
import {
  ApexTestProgressValue,
  ApexTestQueueItem,
  ApexTestQueueItemRecord
} from '../tests/types';

const TEST_RESULT_CHANNEL = '/systemTopic/TestResult';
const DEFAULT_STREAMING_TIMEOUT_MS = 14400;

export interface AsyncTestRun {
  runId: string;
  queueItem: ApexTestQueueItem;
}

export class Deferred<T> {
  public promise: Promise<T>;
  public resolve: Function;
  constructor() {
    this.promise = new Promise((resolve) => (this.resolve = resolve));
  }
}

export class StreamingClient {
  // This should be a Client from Faye, but I'm not sure how to get around the type
  // that is exported from jsforce.
  // eslint-disable-next-line @typescript-eslint/no-explicit-any
  private client: any;
  private conn: Connection;
  private progress?: Progress<ApexTestProgressValue>;
  private apiVersion = '36.0';
  public subscribedTestRunId: string;
  private subscribedTestRunIdDeferred = new Deferred<string>();
  public get subscribedTestRunIdPromise(): Promise<string> {
    return this.subscribedTestRunIdDeferred.promise;
  }

  private removeTrailingSlashURL(instanceUrl?: string): string {
    return instanceUrl ? instanceUrl.replace(/\/+$/, '') : '';
  }

  public getStreamURL(instanceUrl: string): string {
    const urlElements = [
      this.removeTrailingSlashURL(instanceUrl),
      'cometd',
      this.conn.getApiVersion()
    ];
    return urlElements.join('/');
  }

  public constructor(
    connection: Connection,
    progress?: Progress<ApexTestProgressValue>
  ) {
    this.conn = connection;
    this.progress = progress;
    const streamUrl = this.getStreamURL(this.conn.instanceUrl);
    this.client = new Client(streamUrl, {
      timeout: DEFAULT_STREAMING_TIMEOUT_MS
    });

    this.client.on('transport:up', () => {
      this.progress?.report({
        type: 'StreamingClientProgress',
        value: 'streamingTransportUp',
        message: nls.localize('streamingTransportUp')
      });
    });

    this.client.on('transport:down', () => {
      this.progress?.report({
        type: 'StreamingClientProgress',
        value: 'streamingTransportDown',
        message: nls.localize('streamingTransportDown')
      });
    });

    this.client.addExtension({
      incoming: async (
        message: StreamMessage,
        callback: (message: StreamMessage) => void
      ) => {
        if (message && message.error) {
          // throw errors on handshake errors
          if (message.channel === '/meta/handshake') {
            this.disconnect();
            throw new Error(
              nls.localize('streamingHandshakeFail', message.error)
            );
          }

          // refresh auth on 401 errors
          if (message.error === StreamingErrors.ERROR_AUTH_INVALID) {
            await this.init();
            callback(message);
            return;
          }

          // call faye callback on handshake advice
          if (message.advice && message.advice.reconnect === 'handshake') {
            callback(message);
            return;
          }

          // call faye callback on 403 unknown client errors
          if (message.error === StreamingErrors.ERROR_UNKNOWN_CLIENT_ID) {
            callback(message);
            return;
          }

          // default: disconnect and throw error
          this.disconnect();
          throw new Error(message.error);
        }
        callback(message);
      }
    });
  }

  // NOTE: There's an intermittent auth issue with Streaming API that requires the connection to be refreshed
  // The builtin org.refreshAuth() util only refreshes the connection associated with the instance of the org you provide, not all connections associated with that username's orgs
  public async init(): Promise<void> {
    await refreshAuth(this.conn);

    const accessToken = this.conn.getConnectionOptions().accessToken;
    if (accessToken) {
      this.client.setHeader('Authorization', `OAuth ${accessToken}`);
    } else {
      throw new Error(nls.localize('noAccessTokenFound'));
    }
  }

  public handshake(): Promise<void> {
    return new Promise((resolve) => {
      this.client.handshake(() => {
        resolve();
      });
    });
  }

  public disconnect(): void {
    this.client.disconnect();
    this.hasDisconnected = true;
  }

  public hasDisconnected = false;

  @elapsedTime()
  public async subscribe(
    action?: () => Promise<string>,
    testRunId?: string
  ): Promise<AsyncTestRun> {
    return new Promise((subscriptionResolve, subscriptionReject) => {
      let intervalId: NodeJS.Timeout;
      try {
        this.client.subscribe(
          TEST_RESULT_CHANNEL,
          async (message: TestResultMessage) => {
            const result = await this.handler(message);

            if (result) {
              this.disconnect();
              clearInterval(intervalId);
              subscriptionResolve({
                runId: this.subscribedTestRunId,
                queueItem: result
              });
            }
          }
        );

        if (action) {
          action()
            .then((id) => {
              this.subscribedTestRunId = id;
              this.subscribedTestRunIdDeferred.resolve(id);

              if (!this.hasDisconnected) {
                intervalId = setInterval(async () => {
                  const result = await this.getCompletedTestRun(id);
                  if (result) {
                    this.disconnect();
                    clearInterval(intervalId);
                    subscriptionResolve({
                      runId: this.subscribedTestRunId,
                      queueItem: result
                    });
                  }
                }, RetrieveResultsInterval);
              }
            })
            .catch((e) => {
              this.disconnect();
              clearInterval(intervalId);
              subscriptionReject(e);
            });
        } else {
          this.subscribedTestRunId = testRunId;
          this.subscribedTestRunIdDeferred.resolve(testRunId);

          if (!this.hasDisconnected) {
            intervalId = setInterval(async () => {
              const result = await this.getCompletedTestRun(testRunId);
              if (result) {
                this.disconnect();
                clearInterval(intervalId);
                subscriptionResolve({
                  runId: this.subscribedTestRunId,
                  queueItem: result
                });
              }
            }, RetrieveResultsInterval);
          }
        }
      } catch (e) {
        this.disconnect();
        clearInterval(intervalId);
        subscriptionReject(e);
      }
    });
  }

  private isValidTestRunID(testRunId: string, subscribedId?: string): boolean {
    if (testRunId.length !== 15 && testRunId.length !== 18) {
      return false;
    }

    const testRunId15char = testRunId.substring(0, 14);
    if (subscribedId) {
      const subscribedTestRunId15char = subscribedId.substring(0, 14);
      return subscribedTestRunId15char === testRunId15char;
    }
    return true;
  }

  @elapsedTime()
  public async handler(
    message?: TestResultMessage,
    runId?: string
  ): Promise<ApexTestQueueItem> {
    const testRunId = runId || message.sobject.Id;
    if (!this.isValidTestRunID(testRunId, this.subscribedTestRunId)) {
      return null;
    }

    const result = await this.getCompletedTestRun(testRunId);
    if (result) {
      return result;
    }

    this.progress?.report({
      type: 'StreamingClientProgress',
      value: 'streamingProcessingTestRun',
      message: nls.localize('streamingProcessingTestRun', testRunId),
      testRunId
    });
    return null;
  }

  @elapsedTime('elapsedTime', LoggerLevel.TRACE)
  private async getCompletedTestRun(
    testRunId: string
  ): Promise<ApexTestQueueItem> {
    const queryApexTestQueueItem = `SELECT Id, Status, ApexClassId, TestRunResultId FROM ApexTestQueueItem WHERE ParentJobId = '${testRunId}'`;
    const result = await this.conn.tooling.query<ApexTestQueueItemRecord>(
      queryApexTestQueueItem,
      {
        autoFetch: true
      }
    );

    if (result.records.length === 0) {
      throw new Error(nls.localize('noTestQueueResults', testRunId));
    }

    this.progress?.report({
      type: 'TestQueueProgress',
      value: result
    });

    if (
      result.records.some(
        (item) =>
<<<<<<< HEAD
          item.Status === ApexTestQueueItemStatus.Queued ||
          item.Status === ApexTestQueueItemStatus.Holding ||
          item.Status === ApexTestQueueItemStatus.Preparing ||
          item.Status === ApexTestQueueItemStatus.Processing
=======
          item.Status === 'Queued' /* ApexTestQueueItemStatus.Queued */ ||
          item.Status === 'Holding' /* ApexTestQueueItemStatus.Holding */ ||
          item.Status === 'Preparing' /* ApexTestQueueItemStatus.Preparing */ ||
          item.Status === 'Processing' /* ApexTestQueueItemStatus.Processing */
>>>>>>> 029a89fd
      )
    ) {
      return null;
    }
    return result;
  }
}<|MERGE_RESOLUTION|>--- conflicted
+++ resolved
@@ -298,17 +298,10 @@
     if (
       result.records.some(
         (item) =>
-<<<<<<< HEAD
-          item.Status === ApexTestQueueItemStatus.Queued ||
-          item.Status === ApexTestQueueItemStatus.Holding ||
-          item.Status === ApexTestQueueItemStatus.Preparing ||
-          item.Status === ApexTestQueueItemStatus.Processing
-=======
           item.Status === 'Queued' /* ApexTestQueueItemStatus.Queued */ ||
           item.Status === 'Holding' /* ApexTestQueueItemStatus.Holding */ ||
           item.Status === 'Preparing' /* ApexTestQueueItemStatus.Preparing */ ||
           item.Status === 'Processing' /* ApexTestQueueItemStatus.Processing */
->>>>>>> 029a89fd
       )
     ) {
       return null;
