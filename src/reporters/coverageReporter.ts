--- conflicted
+++ resolved
@@ -127,30 +127,17 @@
     const coverageMap = libCoverage.createCoverageMap();
     this.coverage.records.forEach(
       (record: ApexCodeCoverageRecord | ApexCodeCoverageAggregateRecord) => {
-<<<<<<< HEAD
         const fileCoverageData: libCoverage.FileCoverageData = {} as libCoverage.FileCoverageData;
         const fileNameWithExtension = `${record.ApexClassOrTrigger.Name}.${
           record.ApexClassOrTrigger.Id?.startsWith('01p') ? 'cls' : 'trigger'
         }`;
 
-=======
-        const fileCoverageData: libCoverage.FileCoverageData =
-          {} as libCoverage.FileCoverageData;
-        const fileRegEx = new RegExp(
-          `${record.ApexClassOrTrigger.Name}\.(cls|trigger)`
-        );
->>>>>>> ea9b72b4
         fileCoverageData.fnMap = {};
         fileCoverageData.branchMap = {};
         fileCoverageData.path = path.join(
           this.sourceDir,
-<<<<<<< HEAD
           pathsToFiles.find(file => file === fileNameWithExtension) ||
             fileNameWithExtension
-=======
-          pathsToFiles.find((file) => fileRegEx.test(file)) ||
-            record.ApexClassOrTrigger.Name
->>>>>>> ea9b72b4
         );
         fileCoverageData.f = {};
         fileCoverageData.b = {};
