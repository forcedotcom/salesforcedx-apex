{
  "name": "@salesforce/apex-node",
  "description": "Salesforce JS library for Apex",
<<<<<<< HEAD
  "version": "5.0.0-beta.0",
=======
  "version": "4.0.5",
>>>>>>> 83efe7b7
  "author": "Salesforce",
  "bugs": "https://github.com/forcedotcom/salesforcedx-apex/issues",
  "main": "lib/src/index.js",
  "dependencies": {
    "@jsforce/jsforce-node": "^3.1.0",
    "@salesforce/core": "^7.0.0",
    "@salesforce/kit": "^3.1.0",
    "@types/istanbul-reports": "^3.0.4",
    "faye": "1.4.0",
    "glob": "^10.3.10",
    "istanbul-lib-coverage": "^3.2.2",
    "istanbul-lib-report": "^3.0.1",
    "istanbul-reports": "^3.1.6"
  },
  "devDependencies": {
    "@commitlint/config-conventional": "^18.1.0",
    "@salesforce/ts-sinon": "^1.4.19",
    "@salesforce/ts-types": "^2.0.9",
    "@types/chai": "^4.3.10",
    "@types/glob": "^8.1.0",
    "@types/istanbul-lib-coverage": "^2.0.6",
    "@types/istanbul-lib-report": "^3.0.3",
    "@types/mocha": "^10.0.4",
    "@types/node": "^18",
    "@types/sinon": "^17.0.1",
    "@typescript-eslint/eslint-plugin": "^6.10.0",
    "@typescript-eslint/parser": "^6.10.0",
    "chai": "^4.3.10",
    "commitlint": "^18.2.0",
    "cz-conventional-changelog": "^3.3.0",
    "eslint": "^8.53.0",
    "eslint-config-prettier": "^9.0.0",
    "eslint-plugin-header": "^3.0.0",
    "eslint-plugin-jsdoc": "^46.8.2",
    "eslint-plugin-prettier": "^5.0.1",
    "husky": "^8.0.0",
    "lint-staged": "^15.0.2",
    "mocha": "^10.2.0",
    "mocha-junit-reporter": "^2.2.1",
    "nyc": "^15.1.0",
    "prettier": "^3.0.3",
    "shx": "^0.3.4",
    "sinon": "^17.0.1",
    "source-map-support": "^0.5.16",
    "ts-node": "^10.7.0",
    "typescript": "^5.2.2"
  },
  "homepage": "https://github.com/forcedotcom/salesforcedx-apex",
  "keywords": [
    "apex",
    "force",
    "salesforce",
    "sfdx",
    "salesforcedx"
  ],
  "files": [
    "lib/src"
  ],
  "scripts": {
    "build": "shx rm -rf lib && tsc -b",
    "commit-init": "commitizen init cz-conventional-changelog --save-dev --save-exact --force",
    "commit": "git-cz",
    "format": "prettier --config ./.prettierrc --write './{src,test,scripts}/**/*.{ts,js,json}'",
    "lint": "eslint -c .eslintrc.json --ext .ts ./src ./test",
    "test": "nyc mocha ./test/**/*.test.ts",
    "package": "yarn pack",
    "prettier": "prettier ./**/*.{js,json,ts,md} --write",
    "format:check": "prettier ./**/*.{js,json,ts,md} --debug-check",
    "prepare": "husky install"
  },
  "lint-staged": {
    "./{src,test}/**/*.{ts,js}": [
      "eslint -c .eslintrc.json --fix"
    ]
  },
  "license": "BSD-3-Clause",
  "engines": {
    "node": ">=18.18.2"
  },
  "config": {
    "commitizen": {
      "path": "./node_modules/cz-conventional-changelog"
    }
  },
  "publishConfig": {
    "access": "public"
  }
}<|MERGE_RESOLUTION|>--- conflicted
+++ resolved
@@ -1,11 +1,7 @@
 {
   "name": "@salesforce/apex-node",
   "description": "Salesforce JS library for Apex",
-<<<<<<< HEAD
-  "version": "5.0.0-beta.0",
-=======
-  "version": "4.0.5",
->>>>>>> 83efe7b7
+  "version": "5.0.0",
   "author": "Salesforce",
   "bugs": "https://github.com/forcedotcom/salesforcedx-apex/issues",
   "main": "lib/src/index.js",
