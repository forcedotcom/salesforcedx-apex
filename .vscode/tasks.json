--- conflicted
+++ resolved
@@ -74,14 +74,6 @@
           "message": 6
         }
       }
-<<<<<<< HEAD
-    },
-    {
-      "command": "yarn pack",
-      "type": "shell",
-      "label": "Package"
-=======
->>>>>>> 1de5b919
     }
   ]
 }